"""`cpystal.analysis` is a module for theoretical calculations and making some useful data files for numerical analysis.

Functions:
    `compare_powder_Xray_experiment_with_calculation`
        -Compare experimental intensity data of powder X-ray diffraction with theoretical intensity distribution.
    `make_powder_Xray_diffraction_pattern_in_calculation`
        -Calculate theoretical intensity distribution of powder X-ray diffraction.
    `Crystal_instance_from_cif_data`
        -Generate a `Crystal` instance from a ".cif" file.
    `atoms_position_from_p1_file`
        -Get the position of atoms in unit cell from ".p1" file.
    `make_struct_file`
        -Make a ".struct" file from ".cif" file and ".p1" file.

"""
from __future__ import annotations # class定義中に自己classを型ヒントとして使用するため

from bisect import bisect_left
from collections import deque
from typing import Deque, List, Optional, Tuple
import re

import matplotlib.pyplot as plt # type: ignore
import numpy as np
import pymatgen # type: ignore
from pymatgen.io.cif import CifParser # type: ignore
import pymatgen.analysis.diffraction.xrd # type: ignore
from scipy.stats import norm

from ..core import Crystal


plt.rcParams['font.size'] = 14
plt.rcParams['font.family'] = 'Arial'
plt.rcParams['xtick.direction'] = 'in'
plt.rcParams['ytick.direction'] = 'in'
plt.rcParams["legend.framealpha"] = 0

def compare_powder_Xray_experiment_with_calculation(experimental_data_filename: str, cif_filename: str, material: Optional[Crystal] = None, unbackground: bool = False, issave: bool = False) -> Tuple[plt.Figure, plt.Subplot]:
    """Compare experimental intensity data of powder X-ray diffraction with theoretical intensity distribution.

    Notes:
        Removing background method should be improved.
        The argument 'material' will be removed in future.

    Args:
        experimental_data_filename (str): Input file name (if necessary, add file path to the head). The suffix of `filename` must be ".ras".
        cif_filename (str): Input file name (if necessary, add file path to the head). The suffix of `filename` must be ".cif".
        material (Optional[Crystal]): `Crystal` instance of the measurement object.
        unbackground (bool): If True, remove the background with piecewise linear interpolation.

    Returns:
        (Tuple[plt.Figure, plt.Subplot]): `plt.Figure` object and plotted `plt.Subplot` object.
    """
    material = Crystal.from_cif(cif_filename)
    # ここから実験データの読み込み
    data: List[List[float]] = []
    flag: bool = False
    with open(experimental_data_filename, encoding="shift_jis") as f:
        for line in f.readlines():
            if line.rstrip() == "*RAS_INT_START":
                flag = True
            elif line.rstrip() == "*RAS_INT_END":
                flag = False
            elif flag:
                data.append(list(map(float, line.strip().split())))

    N: int = len(data)
    two_theta: List[float] = [d[0] for d in data] # データは2θ

    intensity: List[float] = [d[1] for d in data]
    
    neg: List[float] = [i for i in intensity if i<=0]
    assert len(neg)==0 # 負のintensityをもつ壊れたデータがないことを確認
    
    neighbor_num: int = 20 # peak(極大値の中でも急激に増加するもの)判定で参照する近傍のデータ点数
    magnification: int = 4 # 周囲neighbor_num個の強度の最小値に比べて何倍大きければpeakと見なすかの閾値
    half: int = neighbor_num//2 # 中間点
    que: Deque[float] = deque([])
    descending_intensity: List[Tuple[float, int, float, float]] = []
    now: float = 0.0
    for i in range(N):
        que.append(intensity[i])
        now += intensity[i]
        if len(que) > neighbor_num:
            now -= que.popleft()
        else: # 最初の neighbor_num//2 個は判定しない
            continue
        mid: int = i-half
        if max(que) == intensity[mid]: # 極大性判定
            # 近傍の(自分を除いた)平均値に対する比を元にピークを求める
            descending_intensity.append((intensity[mid]/(now-intensity[mid]), mid, two_theta[mid], intensity[mid]))

    descending_intensity.sort(key=lambda x:x[0],reverse=True)

    Cu_K_alpha: float = 1.5418 # angstrom
    #Cu_K_alpha1 = 1.5405 # angstrom
    #Cu_K_alpha2 = 1.5443 # angstrom
    Cu_K_beta: float = 1.392 # angstrom
    display_num: int = 10
    for i, (_, p, theta_p, intensity_p) in enumerate(descending_intensity):
        if i == display_num:
            break
        d_hkl_over_n_alpha: float = Cu_K_alpha/np.sin(np.radians(theta_p))/2
        d_hkl_over_n_beta: float = Cu_K_beta/np.sin(np.radians(theta_p))/2
        print(f"2θ = {2*theta_p:.3f}, intensity = {int(intensity_p)}")
        print(f"    Kα: d_hkl/n = {d_hkl_over_n_alpha:.2f}")
        #print(f"    Kβ: d_hkl/n = {d_hkl_over_n_beta}")

    # 変化が小さい部分からバックグラウンドを求める
    background_points: List[List[float]] = [[x,y] for _,_,x,y in sorted(descending_intensity[len(descending_intensity)//5*3:], key=lambda X:X[2])]
    def depeak(arr):
        score = [(arr[0][1]-arr[1][1])*2]
        for i in range(1, len(arr)-1):
            xim1,yim1 = arr[i-1]
            xi,yi = arr[i]
            xip1,yip1 = arr[i+1]
            score.append(2*yi-yim1-yip1)
        score.append((arr[-1][1]-arr[-2][1])*2)
        res = [arr[i] for i in sorted(sorted(range(len(arr)), key=lambda i:score[i])[:len(arr)//3*2])]
        return res
    background_points = depeak(background_points)
    background_x: List[List[float]] = [two_theta[0]] + [x for x,y in background_points] + [two_theta[-1]]
    background_y: List[List[float]] = [intensity[0]] + [y for x,y in background_points] + [intensity[-1]]
    
    # background_pointsから内挿
    def interpolate_bg(x: float):
        if x < background_points[0][0]:
            tht1,its1 = two_theta[0], intensity[0]
            tht2,its2 = background_points[0]
            return its1 + (its2-its1)/(tht2-tht1)*(x-tht1)
        if x > background_points[-1][0]:
            tht1,its1 = background_points[-1]
            tht2,its2 = two_theta[-1], intensity[-1]
            return its1 + (its2-its1)/(tht2-tht1)*(x-tht1)
        for i in range(len(background_points)-1):
            tht1,its1 = background_points[i]
            tht2,its2 = background_points[i+1]
            if tht1 <= x <= tht2:
                return its1 + (its2-its1)/(tht2-tht1)*(x-tht1)
    # 3次spline補間は相性が悪い
    #interpolate_bg = interp1d(background_x, background_y, kind="cubic")
    # x = np.arange(10,90)
    # y = [interpolate_bg(i) for i in x]
    # plt.plot(x,y)
    # plt.scatter(background_x,background_y)
    # plt.show()
    if unbackground:
        intensity_unbackground: List[float] = [its-interpolate_bg(tht) for tht,its in zip(two_theta,intensity)]
    else:
        intensity_unbackground = intensity
    exp_tops: List[List[float]] = [[x,y] for _,_,x,y in sorted(descending_intensity[:display_num], key=lambda z:z[3], reverse=True)]
        
    # ここから粉末X線回折の理論計算
    parser: pymatgen.io.cif.CifParser = CifParser(cif_filename)
    structure: pymatgen.core.structure.Structure = parser.get_structures()[0]
    analyzer: pymatgen.analysis.diffraction.xrd.XRDCalculator = pymatgen.analysis.diffraction.xrd.XRDCalculator(wavelength='CuKa')
    diffraction_pattern: pymatgen.analysis.diffraction.core.DiffractionPattern = analyzer.get_pattern(structure)
    cal_tops: List[list[float]] = [[x,y] for _,_,x,y in sorted(zip(diffraction_pattern.d_hkls, diffraction_pattern.hkls, diffraction_pattern.x, diffraction_pattern.y), key=lambda z:z[3], reverse=True)[:display_num]]
    for d_hkl, hkl, x, y in sorted(zip(diffraction_pattern.d_hkls, diffraction_pattern.hkls, diffraction_pattern.x, diffraction_pattern.y), key=lambda z:z[3], reverse=True)[:display_num]:
        print(f"{x:.3f}, {hkl}, {d_hkl:.3f}")

    fig: plt.Figure = plt.figure(figsize=(12,6))
    ax: plt.Subplot = fig.add_subplot(111)
    ax.xaxis.set_ticks_position('both')
    ax.yaxis.set_ticks_position('both')

    def LSM(x, y, linear=False): # x: List, y: List
        x = np.array(x)
        y = np.array(y)
        if linear: # 線形関数近似
            a = x@y / (x ** 2).sum()
            return a*x, a, 0
        else: # 1次関数近似
            n = len(x)
            xs = np.sum(x)
            ys = np.sum(y)
            a = ((x@y - xs*ys/n) / (np.sum(x ** 2) - xs**2/n))
            b = (ys - a * xs)/n
            return a*x + b, a, b
    a: float = LSM([y for x,y in exp_tops],[y for x,y in cal_tops])[1]
    # 実験値を理論値に合わせて定数倍
    # 倍率は上位ピーク強度から最小二乗法
    normalized_intensity: List[float] = [a*x for x in intensity_unbackground]

    # 実験データ
    ax.plot(two_theta, normalized_intensity, label="obs.", color="blue", marker="o", markersize=1.5, linewidth=0.5, zorder=2)
    
    # 理論計算
    theor_x = np.arange(0,90,0.001)
    theor_y = np.zeros_like(theor_x)
    for tx, ty in zip(diffraction_pattern.x, diffraction_pattern.y):
        theor_y[bisect_left(theor_x,tx)] = ty
    Gaussian = norm.pdf(np.arange(-1,1,0.001),0,0.05)
    Gaussian /= Gaussian[len(Gaussian)//2]
    theor_y = np.convolve(theor_y, Gaussian, mode="same")
    ax.plot(theor_x, theor_y, linewidth=1.2, label="calc.", color="red", zorder=0)
    
    for x in diffraction_pattern.x:
        ax.plot([x,x], [-8,-5], color="green", linewidth=1, zorder=1)
    ax.plot([x,x], [-8,-5], color="green", linewidth=1, label="Bragg peak", zorder=1)

    ax.set_xlabel(r"$2\theta\, [{}^{\circ}]$")
    ax.set_ylabel("intensity [a.u.]")
    if material is not None:
        ax.set_title(f"{material.graphname} powder X-ray diffraction")
    else:
        ax.set_title(f"powder X-ray diffraction")
    ax.legend()
    ax.set_xticks(range(0,100,10))
    ax.set_xlim(0,90)
    ax.set_ylim(-10,max(max(normalized_intensity),max(theor_y))*1.1)
    ax.yaxis.set_ticklabels([]) # 目盛を削除
    plt.show()
    if issave:
        if unbackground:
            fig.savefig(f"./{material.name}_pXray_unbackground.png", transparent=True)
        else:
            fig.savefig(f"./{material.name}_pXray.png", transparent=True)
    return fig, ax

def compare_powder_Xray_experiment_with_calculation_of_some_materials(experimental_data_filename: str, cif_filename_list: List[str], unbackground: bool = False, issave: bool = False) -> Tuple[plt.Figure, plt.Subplot]:
    """Compare experimental intensity data of powder X-ray diffraction with theoretical intensity distribution of some materials.

    Notes:
        Removing background method should be improved.

    Args:
        experimental_data_filename (str): Input file name (if necessary, add file path to the head). The suffix of `filename` must be ".ras".
        cif_filename (list[str]): List of input file name (if necessary, add file path to the head). The suffix of `filename` must be ".cif".
        unbackground (bool): If True, remove the background with piecewise linear interpolation.

    Returns:
        (Tuple[plt.Figure, plt.Subplot]): `plt.Figure` object and plotted `plt.Subplot` object.
    """
    # ここから実験データの読み込み
    data: List[List[float]] = []
    flag: bool = False
    with open(experimental_data_filename, encoding="shift_jis") as f:
        for line in f.readlines():
            if line.rstrip() == "*RAS_INT_START":
                flag = True
            elif line.rstrip() == "*RAS_INT_END":
                flag = False
            elif flag:
                data.append(list(map(float, line.strip().split())))

    N: int = len(data)
    two_theta: List[float] = [d[0] for d in data] # データは2θ

    intensity: List[float] = [d[1] for d in data]
    
    neg: List[float] = [i for i in intensity if i<=0]
    assert len(neg)==0 # 負のintensityをもつ壊れたデータがないことを確認
    
    neighbor_num: int = 20 # peak(極大値の中でも急激に増加するもの)判定で参照する近傍のデータ点数
    magnification: int = 4 # 周囲neighbor_num個の強度の最小値に比べて何倍大きければpeakと見なすかの閾値
    half: int = neighbor_num//2 # 中間点
    que: Deque[float] = deque([])
    descending_intensity: List[Tuple[float, int, float, float]] = []
    now: float = 0.0
    for i in range(N):
        que.append(intensity[i])
        now += intensity[i]
        if len(que) > neighbor_num:
            now -= que.popleft()
        else: # 最初の neighbor_num//2 個は判定しない
            continue
        mid: int = i-half
        if max(que) == intensity[mid]: # 極大性判定
            # 近傍の(自分を除いた)平均値に対する比を元にピークを求める
            descending_intensity.append((intensity[mid]/(now-intensity[mid]), mid, two_theta[mid], intensity[mid]))

    descending_intensity.sort(key=lambda x:x[0],reverse=True)

    Cu_K_alpha: float = 1.5418 # angstrom
    #Cu_K_alpha1 = 1.5405 # angstrom
    #Cu_K_alpha2 = 1.5443 # angstrom
    Cu_K_beta: float = 1.392 # angstrom
    display_num: int = 10
    for i, (_, p, theta_p, intensity_p) in enumerate(descending_intensity):
        if i == display_num:
            break
        d_hkl_over_n_alpha: float = Cu_K_alpha/np.sin(np.radians(theta_p))/2
        d_hkl_over_n_beta: float = Cu_K_beta/np.sin(np.radians(theta_p))/2
        print(f"2θ = {2*theta_p:.3f}, intensity = {int(intensity_p)}")
        print(f"    Kα: d_hkl/n = {d_hkl_over_n_alpha:.2f}")
        #print(f"    Kβ: d_hkl/n = {d_hkl_over_n_beta}")

    # 変化が小さい部分からバックグラウンドを求める
    background_points: List[List[float]] = [[x,y] for _,_,x,y in sorted(descending_intensity[len(descending_intensity)//5*3:], key=lambda X:X[2])]
    def depeak(arr):
        score = [(arr[0][1]-arr[1][1])*2]
        for i in range(1, len(arr)-1):
            xim1,yim1 = arr[i-1]
            xi,yi = arr[i]
            xip1,yip1 = arr[i+1]
            score.append(2*yi-yim1-yip1)
        score.append((arr[-1][1]-arr[-2][1])*2)
        res = [arr[i] for i in sorted(sorted(range(len(arr)), key=lambda i:score[i])[:len(arr)//3*2])]
        return res
    background_points = depeak(background_points)
    background_x: List[List[float]] = [two_theta[0]] + [x for x,y in background_points] + [two_theta[-1]]
    background_y: List[List[float]] = [intensity[0]] + [y for x,y in background_points] + [intensity[-1]]
    
    # background_pointsから内挿
    def interpolate_bg(x: float):
        if x < background_points[0][0]:
            tht1,its1 = two_theta[0], intensity[0]
            tht2,its2 = background_points[0]
            return its1 + (its2-its1)/(tht2-tht1)*(x-tht1)
        if x > background_points[-1][0]:
            tht1,its1 = background_points[-1]
            tht2,its2 = two_theta[-1], intensity[-1]
            return its1 + (its2-its1)/(tht2-tht1)*(x-tht1)
        for i in range(len(background_points)-1):
            tht1,its1 = background_points[i]
            tht2,its2 = background_points[i+1]
            if tht1 <= x <= tht2:
                return its1 + (its2-its1)/(tht2-tht1)*(x-tht1)
    # 3次spline補間は相性が悪い
    #interpolate_bg = interp1d(background_x, background_y, kind="cubic")
    # x = np.arange(10,90)
    # y = [interpolate_bg(i) for i in x]
    # plt.plot(x,y)
    # plt.scatter(background_x,background_y)
    # plt.show()
    if unbackground:
        intensity_unbackground: List[float] = [its-interpolate_bg(tht) for tht,its in zip(two_theta,intensity)]
    else:
        intensity_unbackground = intensity
    exp_tops: List[List[float]] = [[x,y] for _,_,x,y in sorted(descending_intensity[:display_num], key=lambda z:z[3], reverse=True)]

    fig: plt.Figure = plt.figure(figsize=(14,8))
    plt.subplots_adjust(wspace=0.4, hspace=0)
    axs: List[plt.Subplot] = []
    for i in range(len(cif_filename_list)):
        axs.append(fig.add_subplot(len(cif_filename_list),1,i+1))
        axs[i].xaxis.set_ticks_position('both')
        axs[i].yaxis.set_ticks_position('both')

    materials_list: list[Crystal] = []
    for num, cif_filename in enumerate(cif_filename_list):
        ax: plt.Subplot = axs[num]
        material: Crystal = Crystal.from_cif(cif_filename)
        materials_list.append(material)
        # ここから粉末X線回折の理論計算
        parser: pymatgen.io.cif.CifParser = CifParser(cif_filename)
        structure: pymatgen.core.structure.Structure = parser.get_structures()[0]
        analyzer: pymatgen.analysis.diffraction.xrd.XRDCalculator = pymatgen.analysis.diffraction.xrd.XRDCalculator(wavelength='CuKa')
        diffraction_pattern: pymatgen.analysis.diffraction.core.DiffractionPattern = analyzer.get_pattern(structure)
        cal_tops: List[list[float]] = [[x,y] for _,_,x,y in sorted(zip(diffraction_pattern.d_hkls, diffraction_pattern.hkls, diffraction_pattern.x, diffraction_pattern.y), key=lambda z:z[3], reverse=True)[:display_num]]
        print(f"####### {material.name} start #########")
        for d_hkl, hkl, x, y in sorted(zip(diffraction_pattern.d_hkls, diffraction_pattern.hkls, diffraction_pattern.x, diffraction_pattern.y), key=lambda z:z[3], reverse=True)[:display_num]:
            print(f"{x:.3f}, {hkl}, {d_hkl:.3f}")
        print(f"####### {material.name} end #########")

        def LSM(x, y, linear=False): # x: List, y: List
            x = np.array(x)
            y = np.array(y)
            if linear: # 線形関数近似
                a = x@y / (x ** 2).sum()
                return a*x, a, 0
            else: # 1次関数近似
                n = len(x)
                xs = np.sum(x)
                ys = np.sum(y)
                a = ((x@y - xs*ys/n) / (np.sum(x ** 2) - xs**2/n))
                b = (ys - a * xs)/n
                return a*x + b, a, b
        # 理論値を実験値に合わせて定数倍する．倍率は上位ピーク強度から最小二乗法
        a: float = LSM([y for x,y in cal_tops], [y for x,y in exp_tops])[1]

        # 理論計算
        theor_x = np.arange(0,90,0.001)
        theor_y = np.zeros_like(theor_x)
        for tx, ty in zip(diffraction_pattern.x, diffraction_pattern.y):
            theor_y[bisect_left(theor_x,tx)] = a * ty # 理論値を実験値に合わせて定数倍
        Gaussian = norm.pdf(np.arange(-1,1,0.001),0,0.05)
        Gaussian /= Gaussian[len(Gaussian)//2]
        theor_y = np.convolve(theor_y, Gaussian, mode="same")        
        ax.plot(theor_x, theor_y, linewidth=1.2, label=f"calc. {material.name}", color="red", zorder=0)
        max_value = max(max(intensity_unbackground), max(theor_y))
        for x in diffraction_pattern.x:
            ax.plot([x,x], [-max_value*0.14,-max_value*0.06], color="green", linewidth=1, zorder=1)
        ax.plot([x,x], [-max_value*0.14,-max_value*0.06], color="green", linewidth=1, label="Bragg peak", zorder=1)

        # 実験データ
        ax.plot(two_theta, intensity_unbackground, label="obs.", color="blue", marker="o", markersize=1.5, linewidth=0.5, zorder=2)

        ax.set_ylabel("intensity [a.u.]")
        ax.legend()
        ax.set_xticks(range(0,100,10))
        ax.set_xlim(0,90)
        ax.set_ylim(-max_value*0.2, max_value*1.1)
        ax.yaxis.set_ticklabels([]) # 目盛を削除
        if num != len(cif_filename_list)-1:
            ax.xaxis.set_ticklabels([]) # 目盛を削除
        else:
            ax.set_xlabel(r"$2\theta\, [{}^{\circ}]$")

    plt.show()
    if issave:
        if unbackground:
            fig.savefig(f"./pXray_unbackground_{'_'.join([material.name for material in materials_list])}.png", transparent=True)
        else:
            fig.savefig(f"./pXray_{'_'.join([material.name for material in materials_list])}.png", transparent=True)
    return fig, ax


def _compare_powder_Xray_experiment_with_calculation(experimental_data_filename: str, cif_filename: str, material: Optional[Crystal] = None) -> Tuple[plt.Figure, plt.Subplot]:
    """Compare experimental intensity data of powder X-ray diffraction with theoretical intensity distribution.

    Args:
        experimental_data_filename (str): Input file name (if necessary, add file path to the head). The suffix of `filename` must be ".ras".
        cif_filename (str): Input file name (if necessary, add file path to the head). The suffix of `filename` must be ".cif".
        material (Optional[Crystal]): `Crystal` instance of the measurement object.

    Returns:
        (Tuple[plt.Figure, plt.Subplot]): `plt.Figure` object and plotted `plt.Subplot` object.
    """
    # ここから実験データの読み込み
    data: List[List[float]] = []
    flag: bool = False
    with open(experimental_data_filename, encoding="shift_jis") as f:
        for line in f.readlines():
            if line.rstrip() == "*RAS_INT_START":
                flag = True
            elif line.rstrip() == "*RAS_INT_END":
                flag = False
            elif flag:
                data.append(list(map(float, line.strip().split())))

    N: int = len(data)
    two_theta: List[float] = [d[0] for d in data] # データは2θ
    intensity: List[float] = [d[1] for d in data]
    normalized_intensity: List[float] = [d[1]/max(intensity)*100 for d in data]
    neg: List[float] = [i for i in intensity if i<=0]
    assert len(neg)==0 # 負のintensityをもつ壊れたデータがないことを確認
    
    neighbor_num: int = 20 # peak(極大値の中でも急激に増加するもの)判定で参照する近傍のデータ点数
    magnification: int = 4 # 周囲neighbor_num個の強度の最小値に比べて何倍大きければpeakと見なすかの閾値
    
    half: int = neighbor_num//2 # 中間点
    que: Deque[float] = deque([])
    descending_intensity: List[Tuple[float, int, float, float]] = []
    now: float = 0.0
    for i in range(N):
        que.append(intensity[i])
        now += intensity[i]
        if len(que) > neighbor_num:
            now -= que.popleft()
        else: # 最初の neighbor_num//2 個は判定しない
            continue
        if max(que) == intensity[i-half]: # 極大性判定
            # 近傍の(自分を除いた)平均値に対する比を元にピークを求める
            descending_intensity.append((intensity[i-half]/(now-intensity[i-half]),i-half,two_theta[i-half],intensity[i-half]))

    descending_intensity.sort(key=lambda x:x[0],reverse=True)

    Cu_K_alpha: float = 1.5418 # angstrom
    #Cu_K_alpha1 = 1.5405 # angstrom
    #Cu_K_alpha2 = 1.5443 # angstrom
    Cu_K_beta: float = 1.392 # angstrom
    display_num: int = 10
    for i, (_, p, theta_p, intensity_p) in enumerate(descending_intensity):
        if i == display_num:
            break
        d_hkl_over_n_alpha: float = Cu_K_alpha/np.sin(np.radians(theta_p))/2
        d_hkl_over_n_beta: float = Cu_K_beta/np.sin(np.radians(theta_p))/2
        print(f"2θ = {2*theta_p:.3f}, intensity = {int(intensity_p)}")
        print(f"    Kα: d_hkl/n = {d_hkl_over_n_alpha:.2f}")
        #print(f"    Kβ: d_hkl/n = {d_hkl_over_n_beta}")
        
    # ここから粉末X線回折の理論計算
    parser: pymatgen.io.cif.CifParser = CifParser(cif_filename)
    structure: pymatgen.core.structure.Structure = parser.get_structures()[0]
    analyzer: pymatgen.analysis.diffraction.xrd.XRDCalculator = pymatgen.analysis.diffraction.xrd.XRDCalculator(wavelength='CuKa')
    diffraction_pattern: pymatgen.analysis.diffraction.core.DiffractionPattern = analyzer.get_pattern(structure)
<<<<<<< HEAD
    for d_hkl, hkl, x, y in sorted(zip(diffraction_pattern.d_hkls, diffraction_pattern.hkls, diffraction_pattern.x, diffraction_pattern.y), key=lambda z:z[3], reverse=True)[:10]:
        print(f"{x:.3f}, {hkl}, {d_hkl:.3f}")
=======
    for d_hkl, hkl, x, y in sorted(zip(diffraction_pattern.d_hkls, diffraction_pattern.hkls, diffraction_pattern.x, diffraction_pattern.y), key=lambda z:z[3], reverse=True)[:10]: # type: ignore
        print(x, hkl, d_hkl)
>>>>>>> 2ee2bb8d

    fig: plt.Figure = plt.figure(figsize=(7,6))
    ax: plt.Subplot = fig.add_subplot(111)
    ax.xaxis.set_ticks_position('both')
    ax.yaxis.set_ticks_position('both')

    # 実験データ
    ax.plot(two_theta, normalized_intensity, label="experiment", color="blue", marker="o", markersize=2, linewidth=0.5, zorder=2)
    
    # 理論計算
    ax.bar(diffraction_pattern.x, diffraction_pattern.y, width=0.6, label="calculated", color="red", zorder=1)

    #ax.set_yscale('log')
    ax.set_xlabel(r"$2\theta\, [{}^{\circ}]$")
    ax.set_ylabel("intensity [a.u.]")
    if material is not None:
        ax.set_title(f"{material.graphname} powder X-ray diffraction")
    else:
        ax.set_title(f"powder X-ray diffraction")
    ax.legend()
    ax.set_xticks(range(10,100,10))
    ax.yaxis.set_ticklabels([]) # 目盛を削除
    plt.show()
    return fig, ax

def make_powder_Xray_diffraction_pattern_in_calculation(cif_filename: str, material: Optional[Crystal] = None) -> Tuple[plt.Figure, plt.Subplot]:
    """Calculate theoretical intensity distribution of powder X-ray diffraction.
    
    Args:
        cif_filename (str): Input file name (if necessary, add file path to the head). The suffix of `filename` must be ".cif".
        material (Optional[Crystal]): `Crystal` instance of the measurement object.
    
    Returns:
        (Tuple[plt.Figure, plt.Subplot]): `plt.Figure` object and plotted `plt.Subplot` object.
    """
    try:
        parser: pymatgen.io.cif.CifParser = CifParser(cif_filename)
    except FileNotFoundError:
        raise FileNotFoundError("confirm current directory or use absolute path")
    structure: pymatgen.core.structure.Structure = parser.get_structures()[0]
    analyzer: pymatgen.analysis.diffraction.xrd.XRDCalculator = pymatgen.analysis.diffraction.xrd.XRDCalculator(wavelength='CuKa')
    diffraction_pattern: pymatgen.analysis.diffraction.core.DiffractionPattern = analyzer.get_pattern(structure)
    for d_hkl, hkl, x, y in sorted(zip(diffraction_pattern.d_hkls, diffraction_pattern.hkls, diffraction_pattern.x, diffraction_pattern.y), key=lambda z:z[3], reverse=True)[:10]: # type: ignore
        print(x, hkl, d_hkl)

    fig: plt.Figure = plt.figure(figsize=(7,6))
    ax: plt.Subplot = fig.add_subplot(111)
    ax.xaxis.set_ticks_position('both')
    ax.yaxis.set_ticks_position('both')

    # 理論計算
    ax.bar(diffraction_pattern.x, diffraction_pattern.y, width=0.6, label="calculated", color="red")

    #ax.set_yscale('log')
    ax.set_xlabel(r"$2\theta\, [{}^{\circ}]$")
    ax.set_ylabel("intensity [a.u.]")
    if material is not None:
        ax.set_title(f"{material.graphname} powder X-ray diffraction")
    else:
        ax.set_title(f"powder X-ray diffraction")
    ax.legend()
    ax.set_xticks(range(0,100,10))
    plt.show()
    return fig, ax


def Crystal_instance_from_cif_data(cif_filename: str) -> Crystal:
    """Generate a `Crystal` instance from a ".cif" file.

    Args:
        cif_filename (str): Input file name (if necessary, add file path to the head). The suffix of `filename` must be ".cif".

    Returns:
        (Crystal): Generated `Crystal` instance.
    """
    parser: pymatgen.io.cif.CifParser = CifParser(cif_filename)
    structure: pymatgen.core.structure.Structure = parser.get_structures()[0]
    material: Crystal = Crystal("".join(structure.formula.split()))
    material.a = structure.lattice.a # [Å]
    material.b = structure.lattice.b # [Å]
    material.c = structure.lattice.c # [Å]
    material.alpha = structure.lattice.angles[0] # [°]
    material.beta  = structure.lattice.angles[1] # [°]
    material.gamma = structure.lattice.angles[2] # [°]
    material.V = structure.lattice.volume / 10**24 # [cm^3]
    return material

def atoms_position_from_p1_file(p1_filename: str) -> List[List[str]]:
    """Get the position of atoms in unit cell from ".p1" file.

    Note:
        Atomic coordinates in the ".p1" file must be written as "Fractional coordinates".

    Args:
        p1_filename (str): Name of the p1 file.
    
    Returns:
        (List[List[str]]): list of [`atom_name`, `X`, `Y`, `Z`, `Occupation`]
    """
    with open(p1_filename) as f:
        lines: List[str] = f.readlines()
    idx: int = lines.index("Direct\n")
    res: List[List[str]] = []
    for i in range(idx+1,len(lines)):
        line: List[str] = lines[i].split()
        atom: str = re.sub(r"\d", "", line[3])
        XYZOccupation: List[str] = line[:3] + line[4:5]
        res.append([atom, *XYZOccupation])
    return res

def make_struct_file(cif_filename: str, p1_filename: str) -> str:
    """Make a ".struct" file from ".cif" file and ".p1" file.

    Atomic coordinates in the ".p1" file must be written as "Fractional coordinates".
    The ".struct" file will be saved in the same directory as ".cif" file.

    Note:
        This function will be used for displaying theoretical Laue patterns in "Lauept.exe".

    Args:
        cif_filename (str): Name of the cif file.
        p1_filename (str): Name of the p1 file.
    
    Returns:
        (str): The content of saved ".struct" file.
    """
    material: Crystal = Crystal.from_cif(cif_filename)
    positions: List[str] = ["\t".join(line) for line in atoms_position_from_p1_file(p1_filename)]
    if material.fu_per_unit_cell is None:
            raise TypeError(f"unsupported operand type(s) for /: 'None' and 'int'\nset value 'fu_per_unit_cell'")
    res: List[str] = ["! Text format structure file",
        "",
        f"{material.name}\t\t\t! Crystal Name",
        f"{material.a}\t{material.b}\t{material.c}\t! Lattice constants a, b, c (�)",
        f"{material.alpha}\t{material.beta}\t{material.gamma}\t! alpha, beta, gamma (degree)",
        "",
        f"{material.fu_per_unit_cell * int(sum(material.components.values()))}\t! Total number of atoms in the unit cell",
        "",
        "! Atom	X	Y	Z	Occupation",
        *positions,
        "",
        "0	! Debye characteristic temperature (K)",
        "0	! Thermal expansion coefficient (10^-6/K)"
    ]
    
    with open(f"{cif_filename.replace('.cif', '')}.struct", 'w') as f:
        f.write("\n".join(res))
    return "\n".join(res)

def main() -> None:
    pass
    return

if __name__ == "__main__":
    main()
<|MERGE_RESOLUTION|>--- conflicted
+++ resolved
@@ -477,13 +477,8 @@
     structure: pymatgen.core.structure.Structure = parser.get_structures()[0]
     analyzer: pymatgen.analysis.diffraction.xrd.XRDCalculator = pymatgen.analysis.diffraction.xrd.XRDCalculator(wavelength='CuKa')
     diffraction_pattern: pymatgen.analysis.diffraction.core.DiffractionPattern = analyzer.get_pattern(structure)
-<<<<<<< HEAD
-    for d_hkl, hkl, x, y in sorted(zip(diffraction_pattern.d_hkls, diffraction_pattern.hkls, diffraction_pattern.x, diffraction_pattern.y), key=lambda z:z[3], reverse=True)[:10]:
+    for d_hkl, hkl, x, y in sorted(zip(diffraction_pattern.d_hkls, diffraction_pattern.hkls, diffraction_pattern.x, diffraction_pattern.y), key=lambda z:z[3], reverse=True)[:10]: # type: ignore
         print(f"{x:.3f}, {hkl}, {d_hkl:.3f}")
-=======
-    for d_hkl, hkl, x, y in sorted(zip(diffraction_pattern.d_hkls, diffraction_pattern.hkls, diffraction_pattern.x, diffraction_pattern.y), key=lambda z:z[3], reverse=True)[:10]: # type: ignore
-        print(x, hkl, d_hkl)
->>>>>>> 2ee2bb8d
 
     fig: plt.Figure = plt.figure(figsize=(7,6))
     ax: plt.Subplot = fig.add_subplot(111)
