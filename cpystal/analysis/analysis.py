--- conflicted
+++ resolved
@@ -151,3194 +151,6 @@
     return Dz
 
 
-<<<<<<< HEAD
-def cal_dTx(
-        Q: float,
-        lx: float,
-        w: float,
-        t: float,
-        kxx: float,
-    ) -> float:
-    """Calculating temperature difference due to heat current.
-
-    Note:
-        dTx = (Q/wt) * (lx/kxx)
-
-    Args:
-        Q (float): Heater power (mW).
-        lx (float): Length between thermocouples (um).
-        w (float): Width of the sample (um).
-        t (float): Thickness of the sample (um).
-        kxx (float): Thermal conductivity (W/Km).
-
-    Returns:
-        (float): dTx (K).
-    """
-    return Q / (w*t) * lx / kxx * 1000.0
-
-
-def cal_kxx(
-        Q: float,
-        lx: float,
-        w: float,
-        t: float,
-        dTx: float,
-    ) -> float:
-    """Calculating temperature difference due to heat current.
-
-    Note:
-        dTx = (Q/wt) * (lx/kxx)
-
-    Args:
-        Q (float): Heater power (mW).
-        lx (float): Length between thermocouples (um).
-        w (float): Width of the sample (um).
-        t (float): Thickness of the sample (um).
-        dTx (float): dTx (K).
-
-    Returns:
-        (float): Thermal conductivity (W/Km).
-    """
-    return Q / (w*t) * lx / dTx * 1000.0
-
-
-class RawDataExpander:
-    """This is a class for extending thermal properties data measured by Labview-controlled PPMS. 
-    
-    Attributes:
-        filename (str): Input file name of data (if necessary, add file path to the head). The suffix of `filename` may be ".txt".
-        full_contents (list[str]): Full contents of the loaded file splitted into lines.
-        names (list[str]): All the name of experiments.
-        Time (list[float]): Time when the measurement is conducted (sec).
-        PPMSTemp (list[float]): PPMS temperature (K).
-        Field (list[float]): Magnetic field (Oe).
-        HeaterCurrent (list[float]): Heater current (mA).
-        Q (list[float]): Heater power (mW).
-        Angle (list[float]): Angle (degree).
-        V1 (list[list[float]]): Ch1 complex voltage [Re, Im] (V), otherwise Cernox temperature and resistivity [T (K), R (Ohm)]
-        V2 (list[list[float]]): Ch2 complex voltage [Re, Im] (V).
-        V3 (list[list[float]]): Ch3 complex voltage [Re, Im] (V).
-        V4 (list[list[float]]): Ch4 complex voltage [Re, Im] (V).
-        V5 (list[list[float]]): Ch5 complex voltage [Re, Im] (V).
-        V6 (list[list[float]]): Ch6 complex voltage [Re, Im] (V).
-        CernoxTemp (list[float]): Cernox temperature (K). By default, calculated from V1.
-        TC_TS (list[list[float]]): list of temperature dependence of thermocouple seebeck coefficient, [temperature (K), S (V/K)].
-        S_TC (list[float]): Seebeck coefficient (V/K).
-        dTx (list[float]): Temperature differnce of x-direction (K). By default, calculated from V2.
-        dTy (list[float]): Temperature differnce of y-direction (K), By default, calculated from V3.
-    """
-
-    def __init__(self, filename: str, filename_Seebeck: str) -> None:
-        """Initializer of this class.
-
-        Args:
-            filename (str): Input file name of data (if necessary, add file path to the head). The suffix of `filename` may be ".txt".
-            filename_Seebeck (str): Input file name of thermocouple S vs T data (if necessary, add file path to the head). The suffix of `filename` may be ".txt".
-
-        Note:
-            Raw data format example:
-            '''
-            Start time: yyyy/mm/dd hh:mm:ss
-            Sample Parameter:
-            Length (um) of Tx:  2200.000000
-            Length (um) of Ty:   701.000000
-            Length (um) of Vx:   0.000000
-            Length (um) of Vy:   0.000000
-            Sample Width (um):   701.000000
-            Sample Thickness (um):   82.500000
-            Index	Time (s)	PPMS Temperature (K)	Field (Oe)	Angle (deg)	Heater Current (mA)	Ch1 Vx (V)[or Cernox Temperature (K)]	Ch1 Vy (V)[or Cernox Resistance (K)]	Ch2 Vx (V)	Ch2 Vy (V)	Ch3 Vx (V)	Ch3 Vx (V)	Ch4 Vx (V)	Ch4 Vx (V)	Ch5 Vx (V)	Ch5 Vy (V)	Ch6 Vx (V)	Ch6 Vy (V)	
-            0.0000000000E+0	1.2200832367E-2	1.2499940000E+1	-6.6000000000E-2	0.0000000000E+0	0.0000000000E+0	1.2613500000E+1	-2.6852900000E+2	1.8073239800E-6	1.8073239800E-6	1.3243287300E-6	1.3243287300E-6	0.0000000000E+0	0.0000000000E+0	0.0000000000E+0	0.0000000000E+0	0.0000000000E+0	0.0000000000E+0	
-            ...
-            '''
-        """
-        self.filename: str = filename
-        self._operated_filename: str = filename
-        self.filename_Seebeck: str = filename_Seebeck
-        with open(file=filename, mode="r") as f:
-            self.full_contents: list[str] = f.readlines()
-
-        self.TC_TS: list[list[float]] = []
-        with open(file=filename_Seebeck, mode="r") as f:
-            for line in f.readlines()[1:]:
-                s,t = map(float, line.split())
-                self.TC_TS.append([t,s])
-        self.TC_TS = sorted(self.TC_TS, key=lambda x:x[0]) # 温度順にソート
-        
-        self.header_length: int = 14
-
-        self.StartTime: datetime.datetime = datetime.datetime.strptime(re.sub(r"[^\d]+?:", r"", self.full_contents[0]).strip(), '%Y/%m/%d %H:%M:%S')
-        self.LTx: float = float(re.sub(r".+:", r"", self.full_contents[2]))
-        self.LTy: float = float(re.sub(r".+:", r"", self.full_contents[3]))
-        self.LVx: float = float(re.sub(r".+:", r"", self.full_contents[4]))
-        self.LVy: float = float(re.sub(r".+:", r"", self.full_contents[5]))
-        self.Width: float = float(re.sub(r".+:", r"", self.full_contents[6]))
-        self.Thickness: float = float(re.sub(r".+:", r"", self.full_contents[7]))
-
-        self.Time: list[float] = []
-        self.PPMSTemp: list[float] = []
-        self.Field: list[float] = []
-        self.Angle: list[float] = []
-        self.HeaterCurrent: list[float] = []
-        self.V1: list[list[float]] = []
-        self.V2: list[list[float]] = []
-        self.V3: list[list[float]] = []
-        self.V4: list[list[float]] = []
-        self.V5: list[list[float]] = []
-        self.V6: list[list[float]] = []
-        self.Q: list[list[float]] = []
-        self.R: float = 1000.
-
-        idx: int = self.header_length
-        while idx < len(self.full_contents):
-            row: str = self.full_contents[idx]
-            if row.startswith("#"):
-                idx += 1
-                continue
-            row = re.sub(r"#.*", "", row)
-            ind, ti, temp, field, angle, cur, *values = map(float, row.split())
-            v1re, v1im, v2re, v2im, v3re, v3im, v4re, v4im, v5re, v5im, v6re, v6im = values
-
-            idx += 1
-            self.Time.append(ti)
-            self.PPMSTemp.append(temp)
-            self.Field.append(field)
-            self.Angle.append(angle)
-            self.HeaterCurrent.append(cur)
-            self.Q.append(self.R*cur**2/1000.)
-            self.V1.append([v1re,v1im])
-            self.V2.append([v2re,v2im])
-            self.V3.append([v3re,v3im])
-            self.V4.append([v4re,v4im])
-            self.V5.append([v5re,v5im])
-            self.V6.append([v6re,v6im])        
-
-        self.S_TC: list[float] = []
-        for i,t in enumerate(self.PPMSTemp):
-            if self.Seebeck_at_T(t) == 0:
-                self.S_TC.append(self.Seebeck_at_T((self.PPMSTemp[i-1]+self.PPMSTemp[i+1])/2))
-            else:
-                self.S_TC.append(self.Seebeck_at_T(t))
-    
-    def check_same_condition(self, other: RawDataExpander) -> bool:
-        return self.LTx == other.LTx and self.LTy == other.LTy and self.LVx == other.LVx and \
-            self.LVy == other.LVy and self.Width == other.Width and self.Thickness == other.Thickness and \
-                self.cernox_name == other.cernox_name and self.attr_cor_to_V == other.attr_cor_to_V
-    
-    def __add__(self, other: RawDataExpander) -> RawDataExpander:
-        new: RawDataExpander = self.__class__(self.filename, self.filename_Seebeck)
-        new.kxxkxy_mode(self.cernox_name, self.attr_cor_to_V)
-        if self.check_same_condition(other):
-            if self.StartTime < other.StartTime:
-                new._operated_filename = self.filename + other.filename
-                new.Time = self.Time + [t + (other.StartTime-self.StartTime).total_seconds() for t in other.Time]
-                new.PPMSTemp = self.PPMSTemp + other.PPMSTemp
-                new.Field = self.Field + other.Field
-                new.Angle = self.Angle + other.Angle
-                new.HeaterCurrent = self.HeaterCurrent + other.HeaterCurrent
-                new.CernoxTemp = self.CernoxTemp + other.CernoxTemp
-                new.V1 = self.V1 + other.V1
-                new.V2 = self.V2 + other.V2
-                new.V3 = self.V3 + other.V3
-                new.V4 = self.V4 + other.V4
-                new.V5 = self.V5 + other.V5
-                new.V6 = self.V6 + other.V6
-                new.Q = self.Q + other.Q
-                new.S_TC = self.S_TC + other.S_TC
-                new.dTx = self.dTx + other.dTx
-                new.dTy = self.dTy + other.dTy
-            else:
-                new._operated_filename = other.filename + self.filename
-                new.Time = other.Time + [t + (self.StartTime-other.StartTime).total_seconds() for t in self.Time]
-                new.PPMSTemp = other.PPMSTemp + self.PPMSTemp
-                new.Field = other.Field + self.Field
-                new.Angle = other.Angle + self.Angle
-                new.HeaterCurrent = other.HeaterCurrent + self.HeaterCurrent
-                new.CernoxTemp = other.CernoxTemp + self.CernoxTemp
-                new.V1 = other.V1 + self.V1
-                new.V2 = other.V2 + self.V2
-                new.V3 = other.V3 + self.V3
-                new.V4 = other.V4 + self.V4
-                new.V5 = other.V5 + self.V5
-                new.V6 = other.V6 + self.V6
-                new.Q = other.Q + self.Q
-                new.S_TC = other.S_TC + self.S_TC
-                new.dTx = other.dTx + self.dTx
-                new.dTy = other.dTy + self.dTy
-        else:
-            print(self.LTx, other.LTx, self.LTy, other.LTy, self.LVx, other.LVx, \
-            self.LVy, other.LVy, self.Width, other.Width, self.Thickness, other.Thickness, \
-                self.cernox_name, other.cernox_name, self.attr_cor_to_V, other.attr_cor_to_V)
-            raise ValueError()
-        return new
-    
-    def _set_CernoxTemp(self, cernox_name: str, TR: list[float]) -> None:
-        X173409_logRlogT_table: list[tuple[float, float]] = [(3.29314 - 1.42456*log10t + 0.867728*log10t**2 - 0.324371*log10t**3 + 0.0380185*log10t**4, log10t) for log10t in np.linspace(np.log10(1.5),np.log10(320),100000)]
-        X173079_logRlogT_table: list[tuple[float, float]] = [(3.29639174 - 1.34578352*log10t + 0.79354379*log10t**2 - 0.29893059*log10t**3 + 0.03486926*log10t**4, log10t) for log10t in np.linspace(np.log10(1.5),np.log10(320),100000)]
-
-        def binary_search_X173409(target: float) -> float:
-            log_target = np.log10(target)
-            ok: int = 0
-            ng: int = len(X173409_logRlogT_table)
-            while abs(ok-ng)>1:
-                mid = (ng+ok)//2
-                if X173409_logRlogT_table[mid][0] >= log_target:
-                    ok = mid
-                else:
-                    ng = mid
-            if ok >= len(X173409_logRlogT_table)-1:
-                ok = len(X173409_logRlogT_table)-2
-            logT = X173409_logRlogT_table[ok][1] + (X173409_logRlogT_table[ok+1][1]-X173409_logRlogT_table[ok][1]) / (X173409_logRlogT_table[ok+1][0]-X173409_logRlogT_table[ok][0]) * (log_target-X173409_logRlogT_table[ok][0])
-            return 10**logT
-        def binary_search_X173079(target: float) -> float:
-            log_target = np.log10(target)
-            ok: int = 0
-            ng: int = len(X173079_logRlogT_table)
-            while abs(ok-ng)>1:
-                mid = (ng+ok)//2
-                if X173079_logRlogT_table[mid][0] >= log_target:
-                    ok = mid
-                else:
-                    ng = mid
-            if ok >= len(X173079_logRlogT_table)-1:
-                ok = len(X173079_logRlogT_table)-2
-            logT = X173079_logRlogT_table[ok][1] + (X173079_logRlogT_table[ok+1][1]-X173079_logRlogT_table[ok][1]) / (X173079_logRlogT_table[ok+1][0]-X173079_logRlogT_table[ok][0]) * (log_target-X173079_logRlogT_table[ok][0])
-            return 10**logT
-
-        self.CernoxTemp: list[float]
-        if cernox_name == "X173409":
-            self.CernoxTemp = [binary_search_X173409(abs(resis)) for temp, resis in TR]
-        elif cernox_name == "X173079":
-            self.CernoxTemp = [binary_search_X173079(abs(resis)) for temp, resis in TR]
-        else:
-            raise ValueError("cernox name is invalid.")
-
-    def kxxkxy_mode(self, cernox_name: str = "X173409", attr_cor_to_V: list[int] | None = None) -> None:
-        """
-        
-        Args:
-            cernox_name (str): Cernox name. ("X173409" or "X173079")
-            attr_cor_to_V (list[int] | None): Correspondence between attributes [Cernox_Temp, dTx, dTy] and 0-indexed voltage number. Defaults to [0,1,2].
-
-        """
-
-        if attr_cor_to_V is None:
-            attr_cor_to_V = list(range(3))
-        Voltages: list[list[list[float]]] = [self.V1, self.V2, self.V3, self.V4, self.V5, self.V6]
-        self.cernox_name: str = cernox_name
-        self.attr_cor_to_V: list[int] = attr_cor_to_V
-        self._set_CernoxTemp(cernox_name, Voltages[attr_cor_to_V[0]])
-        self.dTx: list[float] = [v/s for (v,_), s in zip(Voltages[attr_cor_to_V[1]], self.S_TC)]
-        self.dTy: list[float] = [v/s for (v,_), s in zip(Voltages[attr_cor_to_V[2]], self.S_TC)]
-
-    def SxxSxy_mode(self, cernox_name: str = "X173409", attr_cor_to_V: list[int] | None = None) -> None:
-        """
-        
-        Args:
-            cernox_name (str): Cernox name. ("X173409" or "X173079")
-            attr_cor_to_V (list[int] | None): Correspondence between attributes [Cernox_Temp, dTx, dVx, dVy] and 1-indexed voltage number. Defaults to [1,2,3,4].
-
-        """
-        if attr_cor_to_V is None:
-            attr_cor_to_V = list(range(4))
-        else:
-            attr_cor_to_V = [i-1 for i in attr_cor_to_V]
-        Voltages: list[list[list[float]]] = [self.V1, self.V2, self.V3, self.V4, self.V5, self.V6]
-        self.cernox_name: str = cernox_name
-        self.attr_cor_to_V: list[int] = attr_cor_to_V
-        self._set_CernoxTemp(cernox_name, Voltages[attr_cor_to_V[0]])
-        self.dTx: list[float] = [v/s for (v,_), s in zip(Voltages[attr_cor_to_V[1]], self.S_TC)]
-        self.dVx: list[float] = [v for (v,_) in Voltages[attr_cor_to_V[2]]]
-        self.dVy: list[float] = [v for (v,_) in Voltages[attr_cor_to_V[3]]]
-
-    def Seebeck_at_T(self, T: float) -> float:
-        if not (self.TC_TS[0][0] <= T <= self.TC_TS[-1][0]):
-            return 0
-        S_at_T: float = -1
-        for i in range(len(self.TC_TS)-1):
-            if self.TC_TS[i][0] <= T <= self.TC_TS[i+1][0]:
-                S_at_T = self.TC_TS[i][1] + (self.TC_TS[i+1][1]-self.TC_TS[i][1]) / (self.TC_TS[i+1][0]-self.TC_TS[i][0]) * (T-self.TC_TS[i][0])
-                break
-        if S_at_T == -1:
-            raise RuntimeError
-        return S_at_T
-
-    def graph_CenoxTemp_vs_Time(self, title: str = "") -> None:
-        plt.rcParams['font.size'] = 14
-        plt.rcParams['font.family'] = 'Arial'
-        plt.rcParams['xtick.direction'] = 'in'
-        plt.rcParams['ytick.direction'] = 'in'
-        plt.rcParams["legend.framealpha"] = 0
-        plt.rcParams['legend.fontsize'] = 8
-
-        figsize: tuple[int, int] = (7,8)
-        fig: plt.Figure = plt.figure(figsize=figsize)
-        plt.subplots_adjust(wspace=0.2, hspace=0)
-
-        ax: plt.Subplot = fig.add_subplot(111)
-        ax.xaxis.set_ticks_position('both')
-        ax.yaxis.set_ticks_position('both')
-        ax.plot(self.Time, self.CernoxTemp, marker='o', color="blue")
-        ax.set_xlabel(xlabel=r"Time (sec)")
-        ax.set_ylabel(ylabel=r"Cernox Temperature (K)")
-        #ax.legend()
-        #ax.set_xlim((0,max(self.PPMSTemp)))
-        ax.set_title(title)
-        plt.show()
-
-    def graph_PPMSTemp_hist(self, time1: float, time2: float, bins: int) -> None:
-        plt.rcParams['font.size'] = 14
-        plt.rcParams['font.family'] = 'Arial'
-        plt.rcParams['xtick.direction'] = 'in'
-        plt.rcParams['ytick.direction'] = 'in'
-        plt.rcParams["legend.framealpha"] = 0
-        plt.rcParams['legend.fontsize'] = 8
-
-        figsize: tuple[int, int] = (7,8)
-        fig: plt.Figure = plt.figure(figsize=figsize)
-        plt.subplots_adjust(wspace=0.2, hspace=0)
-
-        ax: plt.Subplot = fig.add_subplot(111)
-        ax.xaxis.set_ticks_position('both')
-        ax.yaxis.set_ticks_position('both')
-        ax.get_xaxis().get_major_formatter().set_useOffset(True)
-
-        idx1: int = bisect_left(self.Time, time1)
-        idx2: int = bisect_left(self.Time, time2)
-        offset: float = sum(self.CernoxTemp[idx1:idx2])/len(self.CernoxTemp[idx1:idx2])
-        ax.hist([val-offset for val in self.CernoxTemp[idx1:idx2]], bins=bins, color="orange", ec='black', clip_on=False, rwidth=1.0)
-        ax.set_xlabel(xlabel=r"Cernox Temperature (K)")
-        #ax.legend()
-        #ax.set_xlim((0,max(self.PPMSTemp)))
-        ax.set_title(fr"t = {int(self.Time[idx1])}s ~ {int(self.Time[idx2])}s (count:{idx2-idx1+1})\
-            $T_{{ave}}={offset:.6g}\pm{np.std(self.CernoxTemp[idx1:idx2]):.2g}$ K")
-        ax.text(0.92, -0.07, r"+$T_{ave}$", fontsize=13, transform = ax.transAxes)
-        plt.show()
-    
-    def graph_four_data_all(self) -> None:
-        """
-        0 < t < end での全データを一堂に会する
-        """
-
-        fig: plt.Figure = plt.figure(figsize=(5,10))
-        plt.subplots_adjust(wspace=0.2, hspace=0)
-
-        ax1: plt.Subplot = fig.add_subplot(411)
-        ax1.xaxis.set_ticks_position('both')
-        ax1.yaxis.set_ticks_position('both')
-        ax2: plt.Subplot = fig.add_subplot(412)
-        ax2.xaxis.set_ticks_position('both')
-        ax2.yaxis.set_ticks_position('both')
-        ax3: plt.Subplot = fig.add_subplot(413)
-        ax3.xaxis.set_ticks_position('both')
-        ax3.yaxis.set_ticks_position('both')
-        ax4: plt.Subplot = fig.add_subplot(414)
-        ax4.xaxis.set_ticks_position('both')
-        ax4.yaxis.set_ticks_position('both')
-
-        #ax1.plot(self.Time, self.Field, marker='o', color="blue", markersize=2)
-        ax1.plot(self.Time, self.CernoxTemp, marker='o', color="orange", markersize=2)
-        #ax1.set_xlabel(xlabel=r"Time (sec)")
-        ax1.set_ylabel(ylabel=r"$T_{\mathrm{Cernox}}$ (K)")
-        ax1.xaxis.set_ticklabels([]) # 目盛を削除
-        
-        ax2.plot(self.Time, self.dTx, marker='o', color="green", markersize=2)
-        #ax2.set_xlabel(xlabel=r"Time (sec)")
-        ax2.set_ylabel(ylabel=r"$\Delta T_{x}$ (K)")
-        ax2.xaxis.set_ticklabels([]) # 目盛を削除
-
-        ax3.plot(self.Time, self.dTy, marker='o', color="blue", markersize=2)
-        #ax3.set_xlabel(xlabel=r"Time (sec)")
-        ax3.set_ylabel(ylabel=r"$\Delta T_{y}$ (K)")
-        ax3.xaxis.set_ticklabels([]) # 目盛を削除
-
-        ax4.plot(self.Time, self.Q, marker='o', color="red", markersize=2)
-        ax4.set_xlabel(xlabel=r"Time (sec)")
-        ax4.set_ylabel(ylabel=r"$Q$ (mW)")
-
-        plt.show()
-        fig.savefig(f"./fig/four_data_all.png", bbox_inches="tight", transparent=True)     
-
-    def graph_four_data(self, t1: float, t2: float) -> None:
-        """
-        t1 < t < t2 での全データを一堂に会する
-        """
-        idx1: int = bisect_left(self.Time, t1)
-        idx2: int = bisect_left(self.Time, t2)
-        fig: plt.Figure = plt.figure(figsize=(5,10))
-        plt.subplots_adjust(wspace=0.2, hspace=0)
-
-        ax1: plt.Subplot = fig.add_subplot(411)
-        ax1.xaxis.set_ticks_position('both')
-        ax1.yaxis.set_ticks_position('both')
-        ax2: plt.Subplot = fig.add_subplot(412)
-        ax2.xaxis.set_ticks_position('both')
-        ax2.yaxis.set_ticks_position('both')
-        ax3: plt.Subplot = fig.add_subplot(413)
-        ax3.xaxis.set_ticks_position('both')
-        ax3.yaxis.set_ticks_position('both')
-        ax4: plt.Subplot = fig.add_subplot(414)
-        ax4.xaxis.set_ticks_position('both')
-        ax4.yaxis.set_ticks_position('both')
-
-        #ax1.plot(self.Time, self.Field, marker='o', color="blue", markersize=2)
-        ax1.plot(self.Time[idx1:idx2], self.CernoxTemp[idx1:idx2], marker='o', color="orange", markersize=2)
-        #ax1.set_xlabel(xlabel=r"Time (sec)")
-        ax1.set_ylabel(ylabel=r"$T_{\mathrm{Cernox}}$ (K)")
-        ax1.xaxis.set_ticklabels([]) # 目盛を削除
-        
-        ax2.plot(self.Time[idx1:idx2], self.dTx[idx1:idx2], marker='o', color="green", markersize=2)
-        #ax2.set_xlabel(xlabel=r"Time (sec)")
-        ax2.set_ylabel(ylabel=r"$\Delta T_{x}$ (K)")
-        ax2.xaxis.set_ticklabels([]) # 目盛を削除
-
-        ax3.plot(self.Time[idx1:idx2], self.dTy[idx1:idx2], marker='o', color="blue", markersize=2)
-        #ax3.set_xlabel(xlabel=r"Time (sec)")
-        ax3.set_ylabel(ylabel=r"$\Delta T_{y}$ (K)")
-        ax3.xaxis.set_ticklabels([]) # 目盛を削除
-
-        ax4.plot(self.Time[idx1:idx2], self.Q[idx1:idx2], marker='o', color="red", markersize=2)
-        ax4.set_xlabel(xlabel=r"Time (sec)")
-        ax4.set_ylabel(ylabel=r"$Q$ (mW)")
-
-        plt.show()
-        fig.savefig(f"./fig/four_data_{int(t1)}to{int(t2)}.png", bbox_inches="tight", transparent=True)     
-
-
-class ExpDataExpander:
-    def __init__(self, filename: str, filename_Seebeck: str) -> None:
-        self.filename: str = filename
-        self._operated_filename: str = filename
-        self.filename_Seebeck: str = filename_Seebeck
-        with open(file=filename, mode="r") as f:
-            self.full_contents: list[str] = f.readlines()
-
-        self.TC_TS: list[list[float]] = []
-        with open(file=filename_Seebeck, mode="r") as f:
-            for line in f.readlines()[1:]:
-                s,t = map(float, line.split())
-                self.TC_TS.append([t,s])
-        self.TC_TS = sorted(self.TC_TS, key=lambda x:x[0]) # 温度順にソート
-        
-        self.header_length: int = 14
-
-        try:
-            filename_raw: str = re.sub(r"Exp", r"Raw", self.filename)
-            with open(file=filename_raw, mode="r") as f:
-                self.len_Index: int = len(f.readlines()) - self.header_length
-        except:
-            self.len_Index = -10**9
-
-        self.StartTime: datetime.datetime = datetime.datetime.strptime(re.sub(r"[^\d]+?:", r"", self.full_contents[0]).strip(), '%Y/%m/%d %H:%M:%S')
-        self.LTx: float = float(re.sub(r".+:", r"", self.full_contents[2]))
-        self.LTy: float = float(re.sub(r".+:", r"", self.full_contents[3]))
-        self.LVx: float = float(re.sub(r".+:", r"", self.full_contents[4]))
-        self.LVy: float = float(re.sub(r".+:", r"", self.full_contents[5]))
-        self.Width: float = float(re.sub(r".+:", r"", self.full_contents[6]))
-        self.Thickness: float = float(re.sub(r".+:", r"", self.full_contents[7]))
-        
-        self.Index: list[tuple[int, int, int, int]] = []
-        self.T_PPMS: list[float] = []
-        self.Field: list[float] = []
-        self.Current: list[float] = []
-        self.T_Cernox: list[float] = []
-        self.dVx: list[float] = []
-        self.dVy: list[float] = []
-        self.dTx: list[float] = []
-        self.dTy: list[float] = []
-
-        self.dTx0: list[float] = []
-        self.dTy0: list[float] = []
-        self.dTx1: list[float] = []
-        self.dTy1: list[float] = []
-
-        self.errdTx: list[float] = []
-        self.errdTy: list[float] = []
-
-        self.errdTx0: list[float] = []
-        self.errdTy0: list[float] = []
-        self.errdTx1: list[float] = []
-        self.errdTy1: list[float] = []
-
-        idx: int = self.header_length
-        while idx < len(self.full_contents):
-            row: str = self.full_contents[idx]
-            if row.startswith("#"):
-                idx += 1
-                continue
-            row = re.sub(r"#.*", "", row)
-
-            sidx0, eidx0, aveT_PPMS0, errT_PPMS0, aveH0, errH0, aveCurrent0, errCurrent0, aveT_Cernox0, errT_Cernox0, aveVx0, errVx0, aveVy0, errVy0, \
-            sidx1, eidx1, aveT_PPMS1, errT_PPMS1, aveH1, errH1, aveCurrent1, errCurrent1, aveT_Cernox1, errT_Cernox1, aveVx1, errVx1, aveVy1, errVy1, dTx, errdTx, kxx, *errkxx = map(float, row.split())
-            self.Index.append((int(sidx0), int(eidx0), int(sidx1), int(eidx1)))
-            self.T_PPMS.append(aveT_PPMS1)
-            self.Field.append(aveH1)
-            self.Current.append(aveCurrent1)
-            self.T_Cernox.append(aveT_Cernox1)
-            self.dVx.append(aveVx1-aveVx0)
-            self.dVy.append(aveVy1-aveVy0)
-            self.dTx.append((aveVx1-aveVx0) / self.Seebeck_at_T(aveT_PPMS1))
-            self.dTy.append((aveVy1-aveVy0) / self.Seebeck_at_T(aveT_PPMS1))
-
-            self.dTx0.append((aveVx0) / self.Seebeck_at_T(aveT_PPMS0))
-            self.dTy0.append((aveVy0) / self.Seebeck_at_T(aveT_PPMS0))
-            self.dTx1.append((aveVx1) / self.Seebeck_at_T(aveT_PPMS1))
-            self.dTy1.append((aveVy1) / self.Seebeck_at_T(aveT_PPMS1))
-            self.errdTx0.append((errVx0) / self.Seebeck_at_T(aveT_PPMS0))
-            self.errdTy0.append((errVy0) / self.Seebeck_at_T(aveT_PPMS0))
-            self.errdTx1.append((errVx1) / self.Seebeck_at_T(aveT_PPMS1))
-            self.errdTy1.append((errVy1) / self.Seebeck_at_T(aveT_PPMS1))
-
-            # print(errVx0/ self.Seebeck_at_T(aveT_PPMS1), errVx1/ self.Seebeck_at_T(aveT_PPMS1), errVy0/ self.Seebeck_at_T(aveT_PPMS1), errVy1/ self.Seebeck_at_T(aveT_PPMS1), (errVx0**2+errVx1**2)**0.5 / self.Seebeck_at_T(aveT_PPMS1), (errVy0**2+errVy1**2)**0.5 / self.Seebeck_at_T(aveT_PPMS1))
-            self.errdTx.append((errVx0**2+errVx1**2)**0.5 / self.Seebeck_at_T(aveT_PPMS1))
-            self.errdTy.append((errVy0**2+errVy1**2)**0.5 / self.Seebeck_at_T(aveT_PPMS1))
-            idx += 1
-
-        self.R: float = 1000.
-        self.kxx: list[float] = [self.R*(i**2)/self.Width/self.Thickness / (dt/self.LTx) for i,dt in zip(self.Current,self.dTx)]
-        self.errkxx: list[float] = [k * edtx / dtx for k,dtx,edtx in zip(self.kxx,self.dTx,self.errdTx)]
-        self.Q: list[float] = [self.R*(i**2)/1000 for i in self.Current] # mW
-    
-    def check_same_condition(self, other: ExpDataExpander) -> bool:
-        return self.LTx == other.LTx and self.LTy == other.LTy and self.LVx == other.LVx and \
-            self.LVy == other.LVy and self.Width == other.Width and self.Thickness == other.Thickness
-    
-    def __add__(self, other: ExpDataExpander) -> ExpDataExpander:
-        new: ExpDataExpander = self.__class__(self.filename, self.filename_Seebeck)
-        if self.check_same_condition(other):
-            if self.StartTime < other.StartTime:
-                new._operated_filename = self.filename + other.filename
-                new.StartTime = self.StartTime
-                new.len_Index = self.len_Index + other.len_Index
-                new.Index = self.Index + [(s0+self.len_Index, e0+self.len_Index, s1+self.len_Index, e1+self.len_Index) for (s0,e0,s1,e1) in other.Index]
-                new.T_PPMS = self.T_PPMS + other.T_PPMS
-                new.Field = self.Field + other.Field
-                new.Current = self.Current + other.Current
-                new.T_Cernox = self.T_Cernox + other.T_Cernox
-                new.dVx = self.dVx + other.dVx
-                new.dVy = self.dVy + other.dVy
-                new.dTx = self.dTx + other.dTx
-                new.dTy = self.dTy + other.dTy
-                new.dTx0 = self.dTx0 + other.dTx0
-                new.dTy0 = self.dTy0 + other.dTy0
-                new.dTx1 = self.dTx1 + other.dTx1
-                new.dTy1 = self.dTy1 + other.dTy1
-                new.errdTx = self.errdTx + other.errdTx
-                new.errdTy = self.errdTy + other.errdTy
-                new.errdTx0 = self.errdTx0 + other.errdTx0
-                new.errdTy0 = self.errdTy0 + other.errdTy0
-                new.errdTx1 = self.errdTx1 + other.errdTx1
-                new.errdTy1 = self.errdTy1 + other.errdTy1
-                new.kxx = self.kxx + other.kxx
-                new.errkxx = self.errkxx + other.errkxx
-                new.Q = self.Q + other.Q
-
-            else:
-                new._operated_filename = other.filename + self.filename
-                new.StartTime = other.StartTime
-                new.len_Index = other.len_Index + self.len_Index
-                new.Index = other.Index + [(s0+other.len_Index, e0+other.len_Index, s1+other.len_Index, e1+other.len_Index) for (s0,e0,s1,e1) in self.Index]
-                new.T_PPMS = other.T_PPMS + self.T_PPMS
-                new.Field = other.Field + self.Field
-                new.Current = other.Current + self.Current
-                new.T_Cernox = other.T_Cernox + self.T_Cernox
-                new.dVx = other.dVx + self.dVx
-                new.dVy = other.dVy + self.dVy
-                new.dTx = other.dTx + self.dTx
-                new.dTy = other.dTy + self.dTy
-                new.dTx0 = other.dTx0 + self.dTx0
-                new.dTy0 = other.dTy0 + self.dTy0
-                new.dTx1 = other.dTx1 + self.dTx1
-                new.dTy1 = other.dTy1 + self.dTy1
-                new.errdTx = other.errdTx + self.errdTx
-                new.errdTy = other.errdTy + self.errdTy
-                new.errdTx0 = other.errdTx0 + self.errdTx0
-                new.errdTy0 = other.errdTy0 + self.errdTy0
-                new.errdTx1 = other.errdTx1 + self.errdTx1
-                new.errdTy1 = other.errdTy1 + self.errdTy1
-                new.kxx = other.kxx + self.kxx
-                new.errkxx = other.errkxx + self.errkxx
-                new.Q = other.Q + self.Q
-        else:
-            raise ValueError()
-        return new
-
-    def Seebeck_at_T(self, T: float) -> float:
-        if not (self.TC_TS[0][0] <= T <= self.TC_TS[-1][0]):
-            return 0
-        S_at_T: float = -1
-        for i in range(len(self.TC_TS)-1):
-            if self.TC_TS[i][0] <= T <= self.TC_TS[i+1][0]:
-                S_at_T = self.TC_TS[i][1] + (self.TC_TS[i+1][1]-self.TC_TS[i][1]) / (self.TC_TS[i+1][0]-self.TC_TS[i][0]) * (T-self.TC_TS[i][0])
-                break
-        if S_at_T == -1:
-            raise RuntimeError
-        return S_at_T
-
-    def symmetrize(self) -> tuple[list[float], list[float], list[float], list[float], list[float]]:
-        N: int = len(self.Field)
-        lamxx: list[float] = [self.Width*self.Thickness/(self.R*(i**2)) * (dt/self.LTx) for i,dt in zip(self.Current,self.dTx)]
-        lamyx: list[float] = [self.Width*self.Thickness/(self.R*(i**2)) * (dt/self.LTy) for i,dt in zip(self.Current,self.dTy)]
-        lamxx_err: list[float] = [self.Width*self.Thickness/(self.R*(i**2)) * (edt/self.LTx) for i,edt in zip(self.Current,self.errdTx)]
-        lamyx_err: list[float] = [self.Width*self.Thickness/(self.R*(i**2)) * (edt/self.LTy) for i,edt in zip(self.Current,self.errdTy)]
-
-        # symmetrize
-        lamxx_symm: list[float] = [(lamxx[i]+lamxx[N-1-i])/2 for i in range(N)]
-        lamxx_symm_err: list[float] = [np.sqrt(lamxx_err[i]**2 + lamxx_err[N-1-i]**2)/2 for i in range(N)]
-
-        H_: list[float]
-        if N % 2 == 1:
-            H_ = [-h for h in self.Field[N//2+1:][::-1]] + self.Field[N//2:]
-        else:
-            H_ = [-h for h in self.Field[N//2:][::-1]] + self.Field[N//2:]
-
-        lamyx_symm: list[float] = [(lamyx[i]-lamyx[N-1-i])/2 for i in range(N)]
-        lamyx_symm_err: list[float] = [np.sqrt(lamyx_err[i]**2 + lamyx_err[N-1-i]**2)/2 for i in range(N)]
-        kxx: list[float] = [lx / (lx**2 + ly**2) for lx,ly in zip(lamxx_symm,lamyx_symm)]
-        kxy: list[float] = [ly / (lx**2 + ly**2) for lx,ly in zip(lamxx_symm,lamyx_symm)]
-        kxx_err: list[float] = [np.sqrt(((x**2-y**2)*x_err)**2 + (2*x*y*y_err)**2) / ((x**2 + y**2)**2) for x,y,x_err,y_err in zip(lamxx_symm,lamyx_symm,lamxx_symm_err,lamyx_symm_err)]
-        kxy_err: list[float] = [np.sqrt((2*x*y*x_err)**2 + ((x**2-y**2)*y_err)**2) / ((x**2 + y**2)**2) for x,y,x_err,y_err in zip(lamxx_symm,lamyx_symm,lamxx_symm_err,lamyx_symm_err)]
-        return H_, kxx, kxy, kxx_err, kxy_err
-    
-    def symmetrize_positive_half(self) -> tuple[list[float], list[float], list[float], list[float], list[float]]:
-        H_, kxx, kxy, kxx_err, kxy_err = self.symmetrize()
-        N: int = len(H_)
-        if H_[0] < 0:
-            return H_[N//2:], kxx[N//2:], kxy[N//2:], kxx_err[N//2:], kxy_err[N//2:]
-        else:
-            return H_[:(N+1)//2][::-1], kxx[:(N+1)//2][::-1], kxy[:(N+1)//2][::-1], kxx_err[:(N+1)//2][::-1], kxy_err[:(N+1)//2][::-1]
-    
-    def symmetrize_dT(self) -> tuple[list[float], list[float], list[float], list[float], list[float]]:
-        N: int = len(self.Field)
-        dTx_symm: list[float] = [(self.dTx[i]+self.dTx[N-1-i])/2 for i in range(N)]
-        dTx_symm_err: list[float] = [np.sqrt(self.errdTx[i]**2 + self.errdTx[N-1-i]**2)/2 for i in range(N)]
-        
-        H_: list[float]
-        if N % 2 == 1:
-            H_ = [-h for h in self.Field[N//2+1:][::-1]] + self.Field[N//2:]
-        else:
-            H_ = [-h for h in self.Field[N//2:][::-1]] + self.Field[N//2:]
-
-        dTy_symm: list[float] = [(self.dTy[i]-self.dTy[N-1-i])/2 for i in range(N)]
-        dTy_symm_err: list[float] = [np.sqrt(self.errdTy[i]**2 + self.errdTy[N-1-i]**2)/2 for i in range(N)]
-        return H_, dTx_symm, dTy_symm, dTx_symm_err, dTy_symm_err
-
-    def exponential_fit(self, idx_of_expdata: int, filename_raw: str | None = None, after_starting_time: float = 30, before_ending_time: float = 15) -> tuple[float, float]:
-        """Exponential fit of i-th experimental data by using RawDataExpander.
-
-        Args:
-            idx (int): Index of experimental data.
-
-        Returns:
-            tuple[float, float]: Result of exponential fitting.
-        """
-        sidx0, eidx0, sidx1, eidx1 = self.Index[idx_of_expdata]
-        if filename_raw is None:
-            filename_raw = re.sub(r"Exp", r"Raw", self.filename)
-        filename_exp: str = re.sub(r"Raw", r"Exp", filename_raw)
-        RDE: RawDataExpander = RawDataExpander(filename_raw, self.filename_Seebeck)
-        RDE.kxxkxy_mode()
-        EDE: ExpDataExpander = ExpDataExpander(filename_exp, self.filename_Seebeck) # self.filename == "Exp integrated..."の場合を考慮
-        for i in range(len(EDE.Index)):
-            if (sidx0, eidx0, sidx1, eidx1) == EDE.Index[i]:
-                idx_of_expdata = i
-                break
-        t_start: float = RDE.Time[eidx0] + after_starting_time
-        t_end: float = RDE.Time[eidx1] - before_ending_time
-        idx: list[int] = [i for i,t in enumerate(RDE.Time) if t_start <= t <= t_end]
-        
-        X: npt.NDArray = np.array([RDE.Time[i] for i in idx])
-        Y: npt.NDArray = np.array([RDE.dTx[i] for i in idx])
-        def f(t: float, A: float, B: float, tau: float) -> float:
-            return A * np.exp(-(t-t_start)/tau) + B
-        def f2(t: float, A: float, B: float, tau: float, C: float) -> float:
-            return A * np.exp(-(t-t_start)/tau) + B - C*(t-t_start)
-
-        p0 = [Y[-1]-Y[0], Y[-1], 20]
-        p0_2 = [Y[-1]-Y[0], Y[-1], 20, 0.1]
-        try:
-            param: tuple[float, float, float] = optimize.curve_fit(f2, X, Y, p0_2)[0] # 返り値はtuple(np.ndarray(#パラメータの値),np.ndarray(#パラメータの標準偏差))
-            error_ratio: float = np.sqrt(np.sum((Y-f2(X, *param))**2) / np.sum(Y**2))
-            Y_fit = f2(X, *param)
-        except RuntimeError:
-            # try:
-            #     param: tuple[float, float, float] = optimize.curve_fit(f, X, Y, p0)[0] # 返り値はtuple(np.ndarray(#パラメータの値),np.ndarray(#パラメータの標準偏差))
-            #     error_ratio: float = np.sqrt(np.sum((Y-f(X, *param))**2) / np.sum(Y**2))
-            #     Y_fit = f(X, *param)
-            # except:
-            #     raise RuntimeError("kokodayo")
-            Y_fit = np.array([EDE.dTx1[idx_of_expdata]]*len(X))
-            param = [0,EDE.dTx1[idx_of_expdata]]
-            error_ratio = 0
-
-        # A, B, tau = param
-        # tau_1percent: float = -tau * np.log(0.01) # 収束先からの偏差が1％になるまでの時間
-        
-
-        plt.title(f"{idx_of_expdata}, {EDE.T_PPMS[idx_of_expdata]}K")
-        plt.plot(X, Y, marker="o")
-        plt.plot(X, Y_fit)
-        plt.show()
-        kxx_recalculated: float = EDE.R*(EDE.Current[idx_of_expdata]**2)/EDE.Width/EDE.Thickness / ((param[1]-EDE.dTx0[idx_of_expdata])/EDE.LTx)
-
-        if error_ratio > 0.1: # 10%以上の相対誤差がある場合はAssetionErrorを送出する
-            raise RuntimeError(f"{idx_of_expdata}, {EDE.T_PPMS[idx_of_expdata]}, {kxx_recalculated}")
-
-
-        return EDE.T_PPMS[idx_of_expdata], kxx_recalculated
-
-
-
-class ExpDataExpanderSeebeck:
-    def __init__(self, filename: str, filename_Seebeck: str) -> None:
-        self.filename: str = filename
-        with open(file=filename, mode="r") as f:
-            self.full_contents: list[str] = f.readlines()
-
-        self.TC_TS: list[list[float]] = []
-        with open(file=filename_Seebeck, mode="r") as f:
-            for line in f.readlines()[1:]:
-                s,t = map(float, line.split())
-                self.TC_TS.append([t,s])
-        self.TC_TS = sorted(self.TC_TS, key=lambda x:x[0]) # 温度順にソート
-
-        self.header_length: int = 14
-
-        self.StartTime: datetime.datetime = datetime.datetime.strptime(re.sub(r"[^\d]+?:", r"", self.full_contents[0]).strip(), '%Y/%m/%d %H:%M:%S')
-        self.LTx: float = float(re.sub(r".+:", r"", self.full_contents[2]))
-        self.LTy: float = float(re.sub(r".+:", r"", self.full_contents[3]))
-        self.LVx: float = float(re.sub(r".+:", r"", self.full_contents[4]))
-        self.LVy: float = float(re.sub(r".+:", r"", self.full_contents[5]))
-        self.Width: float = float(re.sub(r".+:", r"", self.full_contents[6]))
-        self.Thickness: float = float(re.sub(r".+:", r"", self.full_contents[7]))
-        
-        self.Index: list[tuple[int, int, int, int]] = []
-        self.T_PPMS: list[float] = []
-        self.Field: list[float] = []
-        self.Current: list[float] = []
-        self.T_Cernox: list[float] = []
-        self.dVx: list[float] = []
-        self.dTx: list[float] = []
-        self.dTx0: list[float] = []
-        self.dTx1: list[float] = []
-        self.errdTx: list[float] = []
-        self.errdTx0: list[float] = []
-        self.errdTx1: list[float] = []
-
-        self.Ex: list[float] = []
-        self.Ey: list[float] = []
-        self.Ex0: list[float] = []
-        self.Ey0: list[float] = []
-        self.Ex1: list[float] = []
-        self.Ey1: list[float] = []
-        self.errEx: list[float] = []
-        self.errEy: list[float] = []
-        self.errEx0: list[float] = []
-        self.errEy0: list[float] = []
-        self.errEx1: list[float] = []
-        self.errEy1: list[float] = []
-
-        self.Sxx: list[float] = []
-        self.errSxx: list[float] = []
-
-
-        idx: int = self.header_length
-        while idx < len(self.full_contents):
-            row: str = self.full_contents[idx]
-            if row.startswith("#"):
-                idx += 1
-                continue
-            row = re.sub(r"#.*", "", row)
-
-            sidx0, eidx0, aveT_PPMS0, errT_PPMS0, aveH0, errH0, aveCurrent0, errCurrent0, aveT_Cernox0, errT_Cernox0, aveVx0, errVx0, aveEx0, errEx0, aveEy0, errEy0, \
-            sidx1, eidx1, aveT_PPMS1, errT_PPMS1, aveH1, errH1, aveCurrent1, errCurrent1, aveT_Cernox1, errT_Cernox1, aveVx1, errVx1, aveEx1, errEx1, aveEy1, errEy1, _dTx, _errdTx, _Sxx, _errSxx, _Sxy = map(float, row.split())
-            self.Index.append((int(sidx0), int(eidx0), int(sidx1), int(eidx1)))
-            self.T_PPMS.append(aveT_PPMS1)
-            self.Field.append(aveH1)
-            self.Current.append(aveCurrent1)
-            self.T_Cernox.append(aveT_Cernox1)
-            self.dVx.append(aveVx1-aveVx0)
-            dTx: float = (aveVx1-aveVx0) / self.Seebeck_at_T(aveT_PPMS1)
-            errdTx: float = (errVx0**2+errVx1**2)**0.5 / self.Seebeck_at_T(aveT_PPMS1)
-            self.dTx.append(dTx)
-            self.errdTx.append(errdTx)
-            self.dTx0.append((aveVx0) / self.Seebeck_at_T(aveT_PPMS0))
-            self.dTx1.append((aveVx1) / self.Seebeck_at_T(aveT_PPMS1))
-            self.errdTx0.append((errVx0) / self.Seebeck_at_T(aveT_PPMS0))
-            self.errdTx1.append((errVx1) / self.Seebeck_at_T(aveT_PPMS1))
-
-            Ex: float = aveEx1-aveEx0
-            Ey: float = aveEy1-aveEy0
-            errEx: float = (errEx0**2+errEx1**2)**0.5
-            errEy: float = (errEy0**2+errEy1**2)**0.5
-            self.Ex.append(Ex)
-            self.Ey.append(Ey)
-            self.errEx.append(errEx)
-            self.errEy.append(errEy)
-
-            self.Ex0.append(aveEx0)
-            self.Ex1.append(aveEx1)
-            self.Ey0.append(aveEy0)
-            self.Ey1.append(aveEy1)
-            self.errEx0.append(errEx0)
-            self.errEx1.append(errEx1)
-            self.errEy0.append(errEy0)
-            self.errEy1.append(errEy1)
-            
-            # self.Sxx.append(Sxx)
-            # self.errSxx.append(errSxx)
-            Sxx: float = Ex / dTx / self.LVx * self.LTx * 1e6 # (uV/K)
-            self.Sxx.append(Sxx)
-            self.errSxx.append(abs(Sxx) * ((errEx/Ex)**2 + (errdTx/dTx)**2)**0.5)
-            idx += 1
-
-        self.R: float = 1000.
-        self.kxx: list[float] = [self.R*(i**2)/self.Width/self.Thickness / (dt/self.LTx) for i,dt in zip(self.Current,self.dTx)]
-        self.errkxx: list[float] = [k * edtx / dtx for k,dtx,edtx in zip(self.kxx,self.dTx,self.errdTx)]
-
-    def Seebeck_at_T(self, T: float) -> float:
-        if not (self.TC_TS[0][0] <= T <= self.TC_TS[-1][0]):
-            return 0
-        S_at_T: float = -1
-        for i in range(len(self.TC_TS)-1):
-            if self.TC_TS[i][0] <= T <= self.TC_TS[i+1][0]:
-                S_at_T = self.TC_TS[i][1] + (self.TC_TS[i+1][1]-self.TC_TS[i][1]) / (self.TC_TS[i+1][0]-self.TC_TS[i][0]) * (T-self.TC_TS[i][0])
-                break
-        if S_at_T == -1:
-            raise RuntimeError
-        return S_at_T
-
-    def symmetrize(self) -> tuple[list[float], list[float], list[float], list[float], list[float], list[float], list[float]]:
-        N: int = len(self.Field)
-        kxx_symm: list[float] = [(self.kxx[i]+self.kxx[N-1-i])/2 for i in range(N)]
-        kxx_symm_err: list[float] = [np.sqrt(self.errkxx[i]**2 + self.errkxx[N-1-i]**2)/2 for i in range(N)]
-
-        Sxx_symm: list[float] = [(self.Sxx[i]+self.Sxx[N-1-i])/2 for i in range(N)]
-        Sxx_symm_err: list[float] = [np.sqrt(self.errSxx[i]**2 + self.errSxx[N-1-i]**2)/2 for i in range(N)]
-
-        Sxy_no_symm: list[float] = [ey/dtx/self.LVy*self.LTx * 1e6 for ey,dtx in zip(self.Ey,self.dTx)] # (uV/K)
-        Sxy_no_symm_err: list[float] = [abs(sxy) * ((eey/ey)**2 + (edtx/dtx)**2)**0.5 for sxy,ey,eey,dtx,edtx in zip(Sxy_no_symm, self.Ex, self.errEx, self.dTx, self.errdTx)]
-        H_: list[float]
-        if N % 2 == 1:
-            H_ = [-h for h in self.Field[N//2+1:][::-1]] + self.Field[N//2:]
-        else:
-            H_ = [-h for h in self.Field[N//2:][::-1]] + self.Field[N//2:]
-        Sxy_symm = [(Sxy_no_symm[i]-Sxy_no_symm[N-1-i])/2 for i in range(N)]
-        Sxy_symm_err: list[float] = [np.sqrt(Sxy_no_symm_err[i]**2 + Sxy_no_symm_err[N-1-i]**2)/2 for i in range(N)]
-
-        return H_, kxx_symm, kxx_symm_err, Sxx_symm, Sxx_symm_err, Sxy_symm, Sxy_symm_err
-    
-    def symmetrize_positive_half(self) -> tuple[list[float], list[float], list[float], list[float], list[float], list[float], list[float]]:
-        H_, kxx, kxx_err, Sxx, Sxx_err, Sxy, Sxy_err = self.symmetrize()
-        N: int = len(H_)
-        if H_[0] < 0:
-            return H_[N//2:], kxx[N//2:], kxx_err[N//2:], Sxx[N//2:], Sxx_err[N//2:], Sxy[N//2:], Sxy_err[N//2:]
-        else:
-            return H_[:(N+1)//2][::-1], kxx[:(N+1)//2][::-1], kxx_err[:(N+1)//2][::-1], Sxx[:(N+1)//2][::-1], Sxx_err[:(N+1)//2][::-1], Sxy[:(N+1)//2][::-1], Sxy_err[:(N+1)//2][::-1]
-    
-    def symmetrize_dT(self) -> tuple[list[float], list[float], list[float]]:
-        N: int = len(self.Field)
-        dTx_symm: list[float] = [(self.dTx[i]+self.dTx[N-1-i])/2 for i in range(N)]
-        dTx_symm_err: list[float] = [np.sqrt(self.errdTx[i]**2 + self.errdTx[N-1-i]**2)/2 for i in range(N)]
-
-        H_: list[float]
-        if N % 2 == 1:
-            H_ = [-h for h in self.Field[N//2+1:][::-1]] + self.Field[N//2:]
-        else:
-            H_ = [-h for h in self.Field[N//2:][::-1]] + self.Field[N//2:]
-        return H_, dTx_symm, dTx_symm_err
-
-
-class RemakeExpFromRaw:
-    def __init__(self, filename: str, filename_Seebeck: str, cernox_name: str = "X173409", attr_cor_to_V: list[int] | None = None) -> None:
-        self.filename: str = filename
-        self.TC_TS: list[list[float]] = []
-        with open(file=filename_Seebeck, mode="r") as f:
-            for line in f.readlines()[1:]:
-                s,t = map(float, line.split())
-                self.TC_TS.append([t,s])
-        self.TC_TS = sorted(self.TC_TS, key=lambda x:x[0]) # 温度順にソート
-
-        self.RawData: RawDataExpander = RawDataExpander(filename, filename_Seebeck)
-        self.RawData.kxxkxy_mode(cernox_name, attr_cor_to_V)
-        filename_exp: str = re.sub(r"Raw", r"Exp", self.filename)
-        self.ExpData: ExpDataExpander = ExpDataExpander(filename_exp, filename_Seebeck)
-
-        self.StartTime: datetime.datetime = self.RawData.StartTime
-        self.LTx: float = self.RawData.LTx
-        self.LTy: float = self.RawData.LTy
-        self.LVx: float = self.RawData.LVx
-        self.LVy: float = self.RawData.LVy
-        self.Width: float = self.RawData.Width
-        self.Thickness: float = self.RawData.Thickness
-
-        self.Index: list[tuple[int, int, int, int]] = self.ExpData.Index
-
-        self.T_PPMS: list[float] = []
-        self.Field: list[float] = []
-        self.Current: list[float] = []
-        self.T_Cernox: list[float] = []
-        self.dVx: list[float] = []
-        self.dVy: list[float] = []
-        self.dTx: list[float] = []
-        self.dTy: list[float] = []
-        self.dTx0: list[float] = []
-        self.dTy0: list[float] = []
-        self.dTx1: list[float] = []
-        self.dTy1: list[float] = []
-        self.errdTx: list[float] = []
-        self.errdTy: list[float] = []
-        self.R: float = 1000.0
-        for sidx0, eidx0, sidx1, eidx1 in self.Index:
-            tp0, etp0, h0, eh0, cur0, ecur0, tc0, etc0, vx0, evx0, vy0, evy0 = self.ave_std(eidx0-59, eidx0)
-            tp1, etp1, h1, eh1, cur1, ecur1, tc1, etc1, vx1, evx1, vy1, evy1 = self.ave_std(eidx1-59, eidx1)
-            self.T_PPMS.append(tp1)
-            self.Field.append(h1)
-            self.Current.append(cur1)
-            self.T_Cernox.append(tc1)
-            self.dVx.append(vx1-vx0)
-            self.dVy.append(vy1-vy0)
-            self.dTx.append((vx1-vx0) / self.Seebeck_at_T(tp1))
-            self.dTy.append((vy1-vy0) / self.Seebeck_at_T(tp1))
-
-            self.dTx0.append((vx0) / self.Seebeck_at_T(tp0))
-            self.dTy0.append((vy0) / self.Seebeck_at_T(tp0))
-            self.dTx1.append((vx1) / self.Seebeck_at_T(tp1))
-            self.dTy1.append((vy1) / self.Seebeck_at_T(tp1))
-
-            self.errdTx.append((evx0**2+evx1**2)**0.5 / self.Seebeck_at_T(tp1))
-            self.errdTy.append((evy0**2+evy1**2)**0.5 / self.Seebeck_at_T(tp1))
-        
-        self.kxx: list[float] = [self.R*(i**2)/self.Width/self.Thickness / (dt/self.LTx) for i,dt in zip(self.Current,self.dTx)]
-        self.errkxx: list[float] = [k * edtx / dtx for k,dtx,edtx in zip(self.kxx,self.dTx,self.errdTx)]
-
-
-    def ave_std(self, sidx: int, eidx: int) -> tuple[float, ...]:
-        slc: slice = slice(sidx, eidx+1)
-        attr_cor_to_V: list[int] = self.RawData.attr_cor_to_V
-        aveT_PPMS: float = np.average(self.RawData.PPMSTemp[slc])
-        errT_PPMS: float = np.std(self.RawData.PPMSTemp[slc])
-        aveH: float = np.average(self.RawData.Field[slc])
-        errH: float = np.std(self.RawData.Field[slc])
-        aveCurrent: float = np.average(self.RawData.HeaterCurrent[slc])
-        errCurrent: float = np.std(self.RawData.HeaterCurrent[slc])
-        aveT_Cernox: float = np.average(self.RawData.CernoxTemp[slc])
-        errT_Cernox: float = np.std(self.RawData.CernoxTemp[slc])
-        Vs = [self.RawData.V1, self.RawData.V2, self.RawData.V3, self.RawData.V4, self.RawData.V5, self.RawData.V6]
-        aveVx: float = np.average(Vs[attr_cor_to_V[1]][slc])
-        errVx: float = np.std(Vs[attr_cor_to_V[1]][slc])
-        aveVy: float = np.average(Vs[attr_cor_to_V[2]][slc])
-        errVy: float = np.std(Vs[attr_cor_to_V[2]][slc])
-        # print("######")
-        # print(aveT_PPMS, errT_PPMS, aveH, errH, aveCurrent, errCurrent, aveT_Cernox, errT_Cernox, aveVx, errVx, aveVy, errVy)
-        # print("+++++++")
-        return aveT_PPMS, errT_PPMS, aveH, errH, aveCurrent, errCurrent, aveT_Cernox, errT_Cernox, aveVx, errVx, aveVy, errVy
-
-    def Seebeck_at_T(self, T: float) -> float:
-        if not (self.TC_TS[0][0] <= T <= self.TC_TS[-1][0]):
-            return 0
-        S_at_T: float = -1
-        for i in range(len(self.TC_TS)-1):
-            if self.TC_TS[i][0] <= T <= self.TC_TS[i+1][0]:
-                S_at_T = self.TC_TS[i][1] + (self.TC_TS[i+1][1]-self.TC_TS[i][1]) / (self.TC_TS[i+1][0]-self.TC_TS[i][0]) * (T-self.TC_TS[i][0])
-                break
-        if S_at_T == -1:
-            raise RuntimeError
-        return S_at_T
-
-    def symmetrize(self) -> tuple[list[float], list[float], list[float], list[float], list[float]]:
-        N: int = len(self.Field)
-        lamxx: list[float] = [self.Width*self.Thickness/(self.R*(i**2)) * (dt/self.LTx) for i,dt in zip(self.Current,self.dTx)]
-        lamyx: list[float] = [self.Width*self.Thickness/(self.R*(i**2)) * (dt/self.LTy) for i,dt in zip(self.Current,self.dTy)]
-        lamxx_err: list[float] = [self.Width*self.Thickness/(self.R*(i**2)) * (edt/self.LTx) for i,edt in zip(self.Current,self.errdTx)]
-        lamyx_err: list[float] = [self.Width*self.Thickness/(self.R*(i**2)) * (edt/self.LTy) for i,edt in zip(self.Current,self.errdTy)]
-
-        # symmetrize
-        lamxx_symm: list[float] = [(lamxx[i]+lamxx[N-1-i])/2 for i in range(N)]
-        lamxx_symm_err: list[float] = [np.sqrt(lamxx_err[i]**2 + lamxx_err[N-1-i]**2)/2 for i in range(N)]
-
-        H_: list[float]
-        if N % 2 == 1:
-            H_ = [-h for h in self.Field[N//2+1:][::-1]] + self.Field[N//2:]
-        else:
-            H_ = [-h for h in self.Field[N//2:][::-1]] + self.Field[N//2:]
-
-        lamyx_symm: list[float] = [(lamyx[i]-lamyx[N-1-i])/2 for i in range(N)]
-        lamyx_symm_err: list[float] = [np.sqrt(lamyx_err[i]**2 + lamyx_err[N-1-i]**2)/2 for i in range(N)]
-        kxx: list[float] = [lx / (lx**2 + ly**2) for lx,ly in zip(lamxx_symm,lamyx_symm)]
-        kxy: list[float] = [ly / (lx**2 + ly**2) for lx,ly in zip(lamxx_symm,lamyx_symm)]
-        kxx_err: list[float] = [np.sqrt(((x**2-y**2)*x_err)**2 + (2*x*y*y_err)**2) / ((x**2 + y**2)**2) for x,y,x_err,y_err in zip(lamxx_symm,lamyx_symm,lamxx_symm_err,lamyx_symm_err)]
-        kxy_err: list[float] = [np.sqrt((2*x*y*x_err)**2 + ((x**2-y**2)*y_err)**2) / ((x**2 + y**2)**2) for x,y,x_err,y_err in zip(lamxx_symm,lamyx_symm,lamxx_symm_err,lamyx_symm_err)]
-        return H_, kxx, kxy, kxx_err, kxy_err
-    
-    def symmetrize_positive_half(self) -> tuple[list[float], list[float], list[float], list[float], list[float]]:
-        H_, kxx, kxy, kxx_err, kxy_err = self.symmetrize()
-        N: int = len(H_)
-        if H_[0] < 0:
-            return H_[N//2:], kxx[N//2:], kxy[N//2:], kxx_err[N//2:], kxy_err[N//2:]
-        else:
-            return H_[:(N+1)//2][::-1], kxx[:(N+1)//2][::-1], kxy[:(N+1)//2][::-1], kxx_err[:(N+1)//2][::-1], kxy_err[:(N+1)//2][::-1]
-    
-    def symmetrize_dT(self) -> tuple[list[float], list[float], list[float], list[float], list[float]]:
-        N: int = len(self.Field)
-        dTx_symm: list[float] = [(self.dTx[i]+self.dTx[N-1-i])/2 for i in range(N)]
-        dTx_symm_err: list[float] = [np.sqrt(self.errdTx[i]**2 + self.errdTx[N-1-i]**2)/2 for i in range(N)]
-        
-        H_: list[float]
-        if N % 2 == 1:
-            H_ = [-h for h in self.Field[N//2+1:][::-1]] + self.Field[N//2:]
-        else:
-            H_ = [-h for h in self.Field[N//2:][::-1]] + self.Field[N//2:]
-
-        dTy_symm: list[float] = [(self.dTy[i]-self.dTy[N-1-i])/2 for i in range(N)]
-        dTy_symm_err: list[float] = [np.sqrt(self.errdTy[i]**2 + self.errdTy[N-1-i]**2)/2 for i in range(N)]
-        return H_, dTx_symm, dTy_symm, dTx_symm_err, dTy_symm_err
-
-
-    def make_new_exp_data_file(self) -> None:
-        filename_new: str = re.sub(r"Raw", r"NewExp", self.filename)
-        with open(filename_new, mode="w") as f:
-            f.write("".join(self.ExpData.full_contents[:self.RawData.header_length]))
-            for i, (sidx0, eidx0, sidx1, eidx1) in enumerate(self.Index):
-                line = (sidx0, eidx0) + self.ave_std(sidx0, eidx0) + (sidx1, eidx1) + self.ave_std(sidx1, eidx1) + (self.dTx[i], self.errdTx[i], self.kxx[i], self.errkxx[i])
-                f.write("\t".join([f"{v:.9e}" for v in line]) + "\n")
-
-
-            
-class RemakeExpFromRawSeebeck:
-    def __init__(self, filename: str, filename_Seebeck: str, cernox_name: str = "X173409", attr_cor_to_V: list[int] | None = None) -> None:
-        self.filename: str = filename
-        self.TC_TS: list[list[float]] = []
-        with open(file=filename_Seebeck, mode="r") as f:
-            for line in f.readlines()[1:]:
-                s,t = map(float, line.split())
-                self.TC_TS.append([t,s])
-        self.TC_TS = sorted(self.TC_TS, key=lambda x:x[0]) # 温度順にソート
-
-        self.RawData: RawDataExpander = RawDataExpander(filename, filename_Seebeck, attr_cor_to_V)
-        self.RawData.SxxSxy_mode(cernox_name, attr_cor_to_V)
-        filename_exp: str = re.sub(r"Raw", r"Exp", self.filename)
-        self.ExpData: ExpDataExpander = ExpDataExpander(filename_exp, filename_Seebeck)
-
-        self.StartTime: datetime.datetime = self.RawData.StartTime
-        self.LTx: float = self.RawData.LTx
-        self.LTy: float = self.RawData.LTy
-        self.LVx: float = self.RawData.LVx
-        self.LVy: float = self.RawData.LVy
-        self.Width: float = self.RawData.Width
-        self.Thickness: float = self.RawData.Thickness
-
-        self.Index: list[tuple[int, int, int, int]] = self.ExpData.Index
-
-        self.T_PPMS: list[float] = []
-        self.Field: list[float] = []
-        self.Current: list[float] = []
-        self.T_Cernox: list[float] = []
-        self.dVx: list[float] = []
-        self.dTx: list[float] = []
-        self.dTx0: list[float] = []
-        self.dTx1: list[float] = []
-        self.errdTx: list[float] = []
-        self.errdTx0: list[float] = []
-        self.errdTx1: list[float] = []
-        self.Ex: list[float] = []
-        self.Ey: list[float] = []
-        self.Ex0: list[float] = []
-        self.Ey0: list[float] = []
-        self.Ex1: list[float] = []
-        self.Ey1: list[float] = []
-        self.errEx: list[float] = []
-        self.errEy: list[float] = []
-        self.errEx0: list[float] = []
-        self.errEy0: list[float] = []
-        self.errEx1: list[float] = []
-        self.errEy1: list[float] = []
-        self.Sxx: list[float] = []
-        self.errSxx: list[float] = []
-        
-        self.R: float = 1000.0
-        for sidx0, eidx0, sidx1, eidx1 in self.Index:
-            tp0, etp0, h0, eh0, cur0, ecur0, tc0, etc0, vx0, evx0, ex0, eex0, ey0, eey0 = self.ave_std(eidx0-59, eidx0)
-            tp1, etp1, h1, eh1, cur1, ecur1, tc1, etc1, vx1, evx1, ex1, eex1, ey1, eey1 = self.ave_std(eidx1-59, eidx1)
-            self.T_PPMS.append(tp1)
-            self.Field.append(h1)
-            self.Current.append(cur1)
-            self.T_Cernox.append(tc1)
-
-            self.dVx.append(vx1-vx0)
-            dTx: float = (vx1-vx0) / self.Seebeck_at_T(tp1)
-            edTx: float = (evx0**2+evx1**2)**0.5 / self.Seebeck_at_T(tp1)
-            self.dTx.append(dTx)
-            self.errdTx.append(edTx)
-            self.dTx0.append((vx0) / self.Seebeck_at_T(tp0))
-            self.dTx1.append((vx1) / self.Seebeck_at_T(tp1))
-            self.errdTx0.append((evx0) / self.Seebeck_at_T(tp0))
-            self.errdTx1.append((evx1) / self.Seebeck_at_T(tp1))
-
-            ex: float = ex1-ex0
-            ey: float = ey1-ey0
-            eex: float = (eex0**2+eex1**2)**0.5
-            eey: float = (eey0**2+eey1**2)**0.5
-            self.Ex.append(ex)
-            self.Ey.append(ey)
-            self.errEx.append(eex)
-            self.errEy.append(eey)
-            self.Ex0.append(ex0)
-            self.Ex1.append(ex1)
-            self.Ey0.append(ey0)
-            self.Ey1.append(ey1)
-            self.errEx0.append(eex0)
-            self.errEx1.append(eex1)
-            self.errEy0.append(eey0)
-            self.errEy1.append(eey1)
-            
-            # self.Sxx.append(Sxx)
-            # self.errSxx.append(eSxx)
-            Sxx: float = ex / dTx / self.Lvx * self.LTx * 1e6 # (uv/K)
-            self.Sxx.append(Sxx)
-            self.errSxx.append(abs(Sxx) * ((eex/ex)**2 + (edTx/dTx)**2)**0.5)
-        
-        self.kxx: list[float] = [self.R*(i**2)/self.Width/self.Thickness / (dt/self.LTx) for i,dt in zip(self.Current,self.dTx)]
-        self.errkxx: list[float] = [k * edtx / dtx for k,dtx,edtx in zip(self.kxx,self.dTx,self.errdTx)]
-
-
-    def ave_std(self, sidx: int, eidx: int) -> tuple[float, ...]:
-        slc: slice = slice(sidx, eidx+1)
-        attr_cor_to_V: list[int] = self.RawData.attr_cor_to_V
-        aveT_PPMS: float = np.average(self.RawData.PPMSTemp[slc])
-        errT_PPMS: float = np.std(self.RawData.PPMSTemp[slc])
-        aveH: float = np.average(self.RawData.Field[slc])
-        errH: float = np.std(self.RawData.Field[slc])
-        aveCurrent: float = np.average(self.RawData.HeaterCurrent[slc])
-        errCurrent: float = np.std(self.RawData.HeaterCurrent[slc])
-        aveT_Cernox: float = np.average(self.RawData.CernoxTemp[slc])
-        errT_Cernox: float = np.std(self.RawData.CernoxTemp[slc])
-        Vs = [self.RawData.V1, self.RawData.V2, self.RawData.V3, self.RawData.V4, self.RawData.V5, self.RawData.V6]
-        aveVx: float = np.average(Vs[attr_cor_to_V[1]][slc])
-        errVx: float = np.std(Vs[attr_cor_to_V[1]][slc])
-        aveEx: float = np.average(Vs[attr_cor_to_V[2]][slc])
-        errEx: float = np.std(Vs[attr_cor_to_V[2]][slc])
-        aveEy: float = np.average(Vs[attr_cor_to_V[3]][slc])
-        errEy: float = np.std(Vs[attr_cor_to_V[3]][slc])
-        return aveT_PPMS, errT_PPMS, aveH, errH, aveCurrent, errCurrent, aveT_Cernox, errT_Cernox, aveVx, errVx, aveEx, errEx, aveEy, errEy
-
-    def Seebeck_at_T(self, T: float):
-        if not (self.TC_TS[0][0] <= T <= self.TC_TS[-1][0]):
-            return 0
-        S_at_T: float = -1
-        for i in range(len(self.TC_TS)-1):
-            if self.TC_TS[i][0] <= T <= self.TC_TS[i+1][0]:
-                S_at_T = self.TC_TS[i][1] + (self.TC_TS[i+1][1]-self.TC_TS[i][1]) / (self.TC_TS[i+1][0]-self.TC_TS[i][0]) * (T-self.TC_TS[i][0])
-                break
-        if S_at_T == -1:
-            raise RuntimeError
-        return S_at_T
-
-    def symmetrize(self) -> tuple[list[float], list[float], list[float], list[float], list[float], list[float], list[float]]:
-        N: int = len(self.Field)
-        kxx_symm: list[float] = [(self.kxx[i]+self.kxx[N-1-i])/2 for i in range(N)]
-        kxx_symm_err: list[float] = [np.sqrt(self.errkxx[i]**2 + self.errkxx[N-1-i]**2)/2 for i in range(N)]
-
-        Sxx_symm: list[float] = [(self.Sxx[i]+self.Sxx[N-1-i])/2 for i in range(N)]
-        Sxx_symm_err: list[float] = [np.sqrt(self.errSxx[i]**2 + self.errSxx[N-1-i]**2)/2 for i in range(N)]
-
-        Sxy_no_symm: list[float] = [ey/dtx/self.LVy*self.LTx * 1e6 for ey,dtx in zip(self.Ey,self.dTx)] # (uV/K)
-        Sxy_no_symm_err: list[float] = [abs(sxy) * ((eey/ey)**2 + (edtx/dtx)**2)**0.5 for sxy,ey,eey,dtx,edtx in zip(Sxy_no_symm, self.Ex, self.errEx, self.dTx, self.errdTx)]
-        H_: list[float]
-        if N % 2 == 1:
-            H_ = [-h for h in self.Field[N//2+1:][::-1]] + self.Field[N//2:]
-        else:
-            H_ = [-h for h in self.Field[N//2:][::-1]] + self.Field[N//2:]
-        Sxy_symm = [(Sxy_no_symm[i]-Sxy_no_symm[N-1-i])/2 for i in range(N)]
-        Sxy_symm_err: list[float] = [np.sqrt(Sxy_no_symm_err[i]**2 + Sxy_no_symm_err[N-1-i]**2)/2 for i in range(N)]
-
-        return H_, kxx_symm, kxx_symm_err, Sxx_symm, Sxx_symm_err, Sxy_symm, Sxy_symm_err
-    
-    def symmetrize_positive_half(self) -> tuple[list[float], list[float], list[float], list[float], list[float], list[float], list[float]]:
-        H_, kxx, kxx_err, Sxx, Sxx_err, Sxy, Sxy_err = self.symmetrize()
-        N: int = len(H_)
-        if H_[0] < 0:
-            return H_[N//2:], kxx[N//2:], kxx_err[N//2:], Sxx[N//2:], Sxx_err[N//2:], Sxy[N//2:], Sxy_err[N//2:]
-        else:
-            return H_[:(N+1)//2][::-1], kxx[:(N+1)//2][::-1], kxx_err[:(N+1)//2][::-1], Sxx[:(N+1)//2][::-1], Sxx_err[:(N+1)//2][::-1], Sxy[:(N+1)//2][::-1], Sxy_err[:(N+1)//2][::-1]
-    
-    def symmetrize_dT(self) -> tuple[list[float], list[float], list[float]]:
-        N: int = len(self.Field)
-        dTx_symm: list[float] = [(self.dTx[i]+self.dTx[N-1-i])/2 for i in range(N)]
-        dTx_symm_err: list[float] = [np.sqrt(self.errdTx[i]**2 + self.errdTx[N-1-i]**2)/2 for i in range(N)]
-
-        H_: list[float]
-        if N % 2 == 1:
-            H_ = [-h for h in self.Field[N//2+1:][::-1]] + self.Field[N//2:]
-        else:
-            H_ = [-h for h in self.Field[N//2:][::-1]] + self.Field[N//2:]
-        return H_, dTx_symm, dTx_symm_err
-
-    def make_new_exp_data_file(self) -> None:
-        filename_new: str = re.sub(r"Raw", r"NewExp", self.filename)
-        with open(filename_new, mode="w") as f:
-            f.write("".join(self.ExpData.full_contents[:self.RawData.header_length]))
-            for i, (sidx0, eidx0, sidx1, eidx1) in enumerate(self.Index):
-                line = (sidx0, eidx0) + self.ave_std(sidx0, eidx0) + (sidx1, eidx1) + self.ave_std(sidx1, eidx1) + (self.dTx[i], self.errdTx[i], self.kxx[i], self.errkxx[i], self.Sxx[i], self.errSxx[i],)
-                f.write("\t".join([f"{v:.9e}" for v in line]) + "\n")
-
-
-
-class AATTPMD(RawDataExpander, tk.Frame):
-    """App. for Analysis of Thermal Transport Property Measurement Data
-    """
-    def __init__(self, filename: str, filename_Seebeck: str, cernox_name: str, attr_cor_to_V: list[int] | None = None) -> None:
-        RawDataExpander.__init__(self, filename, filename_Seebeck)
-        self.kxxkxy_mode(cernox_name, attr_cor_to_V)
-        filename_exp: str = re.sub(r"Raw", r"Exp", self.filename)
-        self.ExpData: ExpDataExpander = ExpDataExpander(filename_exp, filename_Seebeck)
-
-        root: tk.Tk = tk.Tk()
-        tk.Frame.__init__(self, root)
-
-        self.master: tk.Tk = root
-        self.master.title(f"{self.filename}")
-        self.master.geometry('1500x900')
-
-        #-----------------------------------------------
-
-        # matplotlib配置用フレーム
-        mtpltlb_frame: tk.Frame = tk.Frame(self.master)
-
-        plt.rcParams['font.size'] = 14
-        plt.rcParams['font.family'] = 'Arial'
-        plt.rcParams['xtick.direction'] = 'in'
-        plt.rcParams['ytick.direction'] = 'in'
-        plt.rcParams["legend.framealpha"] = 0
-        plt.rcParams['legend.fontsize'] = 8
-
-
-        figsize: tuple[int, int] = (11,8)
-        fig: plt.Figure = plt.figure(figsize=figsize)
-        plt.subplots_adjust(wspace=0.2, hspace=0, bottom=0.20)
-        
-        self.ax1: plt.Subplot = fig.add_subplot(221)
-        self.ax1.xaxis.set_ticks_position('both')
-        self.ax1.yaxis.set_ticks_position('both')
-        self.ax1.plot(self.Time, self.Field, marker='o', color="blue", markersize=2)
-        self.ax1.set_xlabel(xlabel=r"Time (sec)")
-        self.ax1.set_ylabel(ylabel=r"$H$ (Oe)")
-        self.ax1.xaxis.set_ticklabels([]) # 目盛を削除
-        self.ax1.set_title(self.filename)
-
-        self.ax2: plt.Subplot = fig.add_subplot(223)
-        self.ax2.xaxis.set_ticks_position('both')
-        self.ax2.yaxis.set_ticks_position('both')
-        self.ax2.plot(self.Time, self.CernoxTemp, marker='o', color="blue", markersize=2)
-        self.ax2.plot(self.Time, self.PPMSTemp, marker='o', color="red", markersize=2)
-        self.ax2.set_xlabel(xlabel=r"Time (sec)")
-        self.ax2.set_ylabel(ylabel=r"$T$ (K)"+"\n Cernox:blue\n PPMS:red)")
-
-        self.ax3: plt.Subplot = fig.add_subplot(222)
-        self.ax3.xaxis.set_ticks_position('both')
-        self.ax3.yaxis.set_ticks_position('both')
-        self.ax3.plot(self.Time, self.dTx, marker='o', color="blue", markersize=2)
-        self.ax3.set_xlabel(xlabel=r"Time (sec)")
-        self.ax3.set_ylabel(ylabel=r"$\Delta T_{x}$ (K)")
-        self.ax3.xaxis.set_ticklabels([]) # 目盛を削除
-
-        self.ax4: plt.Subplot = fig.add_subplot(224)
-        self.ax4.xaxis.set_ticks_position('both')
-        self.ax4.yaxis.set_ticks_position('both')
-        self.ax4.plot(self.Time, self.dTy, marker='o', color="blue", markersize=2)
-        self.ax4.set_xlabel(xlabel=r"Time (sec)")
-        self.ax4.set_ylabel(ylabel=r"$\Delta T_{y}$ (K)")
-
-        # マウスのhoverで描画する縦線
-        self.ln1_hover, = self.ax1.plot([],[], color="black", linewidth=1)
-        self.ln2_hover, = self.ax2.plot([],[], color="black", linewidth=1)
-        self.ln3_hover, = self.ax3.plot([],[], color="black", linewidth=1)
-        self.ln4_hover, = self.ax4.plot([],[], color="black", linewidth=1)
-        
-        # マウスのclickで描画する縦線
-        self.ln1_start, = self.ax1.plot([],[], color="green", linewidth=1)
-        self.ln2_start, = self.ax2.plot([],[], color="green", linewidth=1)
-        self.ln3_start, = self.ax3.plot([],[], color="green", linewidth=1)
-        self.ln4_start, = self.ax4.plot([],[], color="green", linewidth=1)
-
-        # マウスのclickで描画する縦線
-        self.ln1_end, = self.ax1.plot([],[], color="red", linewidth=1)
-        self.ln2_end, = self.ax2.plot([],[], color="red", linewidth=1)
-        self.ln3_end, = self.ax3.plot([],[], color="red", linewidth=1)
-        self.ln4_end, = self.ax4.plot([],[], color="red", linewidth=1)
-
-        # 指定されたsidx0, eidx0, sidx1, eidx1に対応する縦線
-        self.ln1_s0, = self.ax1.plot([],[], color="blue", linewidth=1)
-        self.ln2_s0, = self.ax2.plot([],[], color="blue", linewidth=1)
-        self.ln3_s0, = self.ax3.plot([],[], color="blue", linewidth=1)
-        self.ln4_s0, = self.ax4.plot([],[], color="blue", linewidth=1)
-
-        self.ln1_e0, = self.ax1.plot([],[], color="orange", linewidth=1)
-        self.ln2_e0, = self.ax2.plot([],[], color="orange", linewidth=1)
-        self.ln3_e0, = self.ax3.plot([],[], color="orange", linewidth=1)
-        self.ln4_e0, = self.ax4.plot([],[], color="orange", linewidth=1)
-
-        self.ln1_s1, = self.ax1.plot([],[], color="blue", linewidth=1)
-        self.ln2_s1, = self.ax2.plot([],[], color="blue", linewidth=1)
-        self.ln3_s1, = self.ax3.plot([],[], color="blue", linewidth=1)
-        self.ln4_s1, = self.ax4.plot([],[], color="blue", linewidth=1)
-
-        self.ln1_e1, = self.ax1.plot([],[], color="orange", linewidth=1)
-        self.ln2_e1, = self.ax2.plot([],[], color="orange", linewidth=1)
-        self.ln3_e1, = self.ax3.plot([],[], color="orange", linewidth=1)
-        self.ln4_e1, = self.ax4.plot([],[], color="orange", linewidth=1)
-
-        self.expfit_dTx, = self.ax3.plot([],[], color="cyan", linewidth=2, zorder=1000)
-
-        # figとFrameの対応付け
-        self.fig_canvas: FigureCanvasTkAgg = FigureCanvasTkAgg(fig, mtpltlb_frame)
-        self.toolbar: NavigationToolbar2Tk = NavigationToolbar2Tk(self.fig_canvas, mtpltlb_frame)
-        self.cid1: Any = fig.canvas.mpl_connect('button_press_event', self._fig_click)
-        self.cid2: Any = fig.canvas.mpl_connect('motion_notify_event', self._fig_hover)
-        self.fig_canvas.get_tk_widget().pack(expand=False, side=tk.LEFT)
-
-        mtpltlb_frame.pack(side=tk.LEFT)
-
-        #-----------------------------------------------
-        ### sliderを生成
-        self.sliders: list[tk.DoubleVar] = [tk.DoubleVar(), tk.DoubleVar()]
-        slider0: tk.Scale = tk.Scale(self.master,
-                    variable = self.sliders[0],
-                    command = self._slider_scroll,
-                    orient = tk.HORIZONTAL,
-                    length = 300,
-                    width = 20,
-                    sliderlength = 10,
-                    from_ = 0,
-                    to = max(self.Time)+1,
-                    resolution = 1,
-                    tickinterval = 0
-                    )
-        slider0.pack()
-
-        slider1: tk.Scale = tk.Scale(self.master,
-                    variable = self.sliders[1],
-                    command = self._slider_scroll,
-                    orient = tk.HORIZONTAL,
-                    length = 300,
-                    width = 20,
-                    sliderlength = 10,
-                    from_ = 0,
-                    to = max(self.Time)+1,
-                    resolution = 1,
-                    tickinterval = 0
-                    )
-        slider1.pack()
-        self.sliders[0].set(0)
-        self.sliders[1].set(max(self.Time)+1)
-
-        #-----------------------------------------------
-        ### slider制御のFrame
-        slider_control_frame: tk.Frame = tk.Frame(self.master, borderwidth=3, relief="ridge")
-        # resetボタン
-        reset_button: tk.Button = tk.Button(slider_control_frame, text="Reset", command=self._reset_click)
-        reset_button.grid(row=0, column=0)
-
-        # 相対位置固定チェックボタン
-        self.t_lock: float = 0.0
-        self.is_locked: tk.BooleanVar = tk.BooleanVar()
-        self.is_locked.set(False)
-        lock_cbutton: tk.Checkbutton = tk.Checkbutton(slider_control_frame, variable=self.is_locked, text="Lock", command=self._lock_click)
-        lock_cbutton.grid(row=1, column=0)
-
-        # increment関係のFrame
-        increment_frame: tk.Frame = tk.Frame(slider_control_frame, borderwidth=3, relief="ridge")
-        increment_button: tk.Button = tk.Button(increment_frame, text="Increment", command=self._increment_click)
-        increment_button.grid(row=0, column=0)
-        self.increment: tk.Entry = tk.Entry(increment_frame, width=8)
-        self.increment.grid(row=1, column=0)
-        increment_frame.grid(rowspan=2, column=1,row=0,sticky=tk.N+tk.S)
-
-        # スライダーの値を直接入力
-        def slider_left_changer(var: str, idx: str, mode: str) -> None:
-            self.sliders[0].set(self.slider_left_value.get())
-            self._slider_scroll()
-        def slider_right_changer(var: str, idx: str, mode: str) -> None:
-            self.sliders[1].set(self.slider_right_value.get())
-            self._slider_scroll()
-        self.slider_left_value: tk.DoubleVar = tk.DoubleVar()
-        self.slider_left_value.trace_add(mode="write", callback=slider_left_changer)
-        self.slider_left: tk.Entry = tk.Entry(slider_control_frame, width=8, textvariable=self.slider_left_value)
-        self.slider_left.grid(row=0, column=2)
-        self.slider_right_value: tk.DoubleVar = tk.DoubleVar()
-        self.slider_right_value.trace_add(mode="write", callback=slider_right_changer)
-        self.slider_right: tk.Entry = tk.Entry(slider_control_frame, width=8, textvariable=self.slider_right_value)
-        self.slider_right.grid(row=1, column=2)
-
-        slider_control_frame.pack()
-
-        #-----------------------------------------------
-        ### データ解析のFrame
-        analysis_frame: tk.Frame = tk.Frame(self.master, borderwidth=3, relief="ridge")
-
-        # データsave先のfilename
-        lbl_filename: tk.Label = tk.Label(analysis_frame, text="save filename")
-        lbl_filename.pack()
-        self.filename_to_save: tk.Entry = tk.Entry(analysis_frame, width=20)
-        self.filename_to_save.pack()
-
-        # 測定番号を元に時間範囲を指定
-        exp_idx_frame: tk.Frame = tk.Frame(analysis_frame, borderwidth=3, relief="ridge")
-        lbl_exp_idx: tk.Label = tk.Label(exp_idx_frame, text="Exp index", foreground="black")
-        lbl_exp_idx.grid(row=0, column=0)
-        self.exp_idx: tk.Entry = tk.Entry(exp_idx_frame, width=8)
-        self.exp_idx.grid(row=1, column=0)
-        lbl_now_idx: tk.Label = tk.Label(exp_idx_frame, text="now index", foreground="black")
-        lbl_now_idx.grid(row=0, column=1)
-        self.now_idx_value: tk.StringVar = tk.StringVar()
-        self.now_idx_value.set(f"0")
-        self.lbl_now_idx_value = tk.Label(exp_idx_frame, textvariable=self.now_idx_value, relief="sunken", width=15)
-        self.lbl_now_idx_value.grid(row=1, column=1)
-        update_button: tk.Button = tk.Button(exp_idx_frame, text="Update", command=self._update_click)
-        update_button.grid(row=0, column=0)
-        prev_button: tk.Button = tk.Button(exp_idx_frame, text="Prev", command=self._prev_click)
-        prev_button.grid(row=2, column=0)
-        next_button: tk.Button = tk.Button(exp_idx_frame, text="Next", command=self._next_click)
-        next_button.grid(row=2, column=1)
-        lbl_kxx: tk.Label = tk.Label(exp_idx_frame, text="kxx (W/Km)")
-        lbl_kxx.grid(row=3, column=0)
-        self.kxx_value: tk.StringVar = tk.StringVar()
-        self.lbl_kxx_value: tk.Label = tk.Label(exp_idx_frame, textvariable=self.kxx_value, relief="sunken", width=15)
-        self.lbl_kxx_value.grid(row=4, column=0)
-        exp_idx_frame.pack(pady=10)
-
-        # データとして使う時間範囲の設定をするためのFrame
-        range_frame: tk.Frame = tk.Frame(analysis_frame, borderwidth=3, relief="ridge")
-        lbl_start: tk.Label = tk.Label(range_frame, text="start (s)", foreground="green")
-        lbl_start.grid(row=0, column=0)
-        self.time_start: tk.Entry = tk.Entry(range_frame, width=8)
-        self.time_start.grid(row=1, column=0)
-        lbl_end: tk.Label = tk.Label(range_frame, text="end (s)", foreground="red")
-        lbl_end.grid(row=0, column=1)
-        self.time_end: tk.Entry = tk.Entry(range_frame, width=8)
-        self.time_end.grid(row=1, column=1)
-        lbl_dt: tk.Label = tk.Label(range_frame, text="end-start (s)", foreground="black")
-        lbl_dt.grid(row=0, column=2)
-        self.time_dt_value: tk.StringVar = tk.StringVar()
-        self.lbl_time_dt_value: tk.Label = tk.Label(range_frame, textvariable=self.time_dt_value, relief="sunken", width=8)
-        self.lbl_time_dt_value.grid(row=1, column=2)
-
-        self.start_or_end: int = 0
-        self.is_select_range_by_click: tk.BooleanVar = tk.BooleanVar()
-        self.is_select_range_by_click.set(True)
-        select_range_by_click_cbutton: tk.Checkbutton = tk.Checkbutton(range_frame, variable=self.is_select_range_by_click, text="select range by click", command=self._select_range_by_click_click)
-        select_range_by_click_cbutton.grid(row=2, columnspan=2)
-        range_frame.pack(pady=10)
-
-        # データを表示するFrame
-        value_frame: tk.Frame = tk.Frame(analysis_frame, borderwidth=3, relief="ridge")
-        lbl_field: tk.Label = tk.Label(value_frame, text="H (Oe)")
-        lbl_field.grid(row=0, column=0)
-        self.field_value: tk.StringVar = tk.StringVar()
-        self.lbl_field_value: tk.Label = tk.Label(value_frame, textvariable=self.field_value, relief="sunken", width=15)
-        self.lbl_field_value.grid(row=1, column=0)
-        lbl_Cernox_temp = tk.Label(value_frame, text="T_Cernox (K)")
-        lbl_Cernox_temp.grid(row=2, column=0)
-        self.Cernox_temp_value: tk.StringVar = tk.StringVar()
-        self.lbl_Cernox_temp_value: tk.Label = tk.Label(value_frame, textvariable=self.Cernox_temp_value, relief="sunken", width=15)
-        self.lbl_Cernox_temp_value.grid(row=3, column=0)
-        lbl_dTx: tk.Label = tk.Label(value_frame, text="ΔTx (K)")
-        lbl_dTx.grid(row=0, column=1)
-        self.dTx_value: tk.StringVar = tk.StringVar()
-        self.lbl_dTx_value: tk.Label = tk.Label(value_frame, textvariable=self.dTx_value, relief="sunken", width=15)
-        self.lbl_dTx_value.grid(row=1, column=1)
-        lbl_dTy: tk.Label = tk.Label(value_frame, text="ΔTy (K)")
-        lbl_dTy.grid(row=2, column=1)
-        self.dTy_value: tk.StringVar = tk.StringVar()
-        self.lbl_dTy_value: tk.Label = tk.Label(value_frame, textvariable=self.dTy_value, relief="sunken", width=15)
-        self.lbl_dTy_value.grid(row=3, column=1)
-        value_frame.pack(pady=10)
-
-        # 指定した時間範囲のデータを計算させるボタン
-        calc_button: tk.Button = tk.Button(analysis_frame, text="Calc", command=self._calc_click)
-        calc_button.pack()
-
-        # 計算したデータをsaveさせるボタン
-        save_button: tk.Button = tk.Button(analysis_frame, text="Save", command=self._save_click)
-        save_button.pack()
-
-        # 選択した範囲から計算したExp形式のデータを標準出力させるFrame
-        print_frame: tk.Frame = tk.Frame(analysis_frame, borderwidth=3, relief="ridge")
-        self.print_mode: int = 0
-        self.t0: float | None = None
-        self.t1: float | None = None
-        self.data0: list[float] | None = None
-        self.data1: list[float] | None = None
-
-        print_button: tk.Button = tk.Button(print_frame, text="Print", command=self._print_click)
-        print_button.grid(row=0, column=0)
-        lbl_sidx0: tk.Label = tk.Label(print_frame, text="t_s0")
-        lbl_sidx0.grid(row=0, column=1)
-        lbl_eidx0: tk.Label = tk.Label(print_frame, text="t_e0")
-        lbl_eidx0.grid(row=0, column=2)
-        lbl_sidx1: tk.Label = tk.Label(print_frame, text="t_s1")
-        lbl_sidx1.grid(row=0, column=3)
-        lbl_eidx1: tk.Label = tk.Label(print_frame, text="t_e1")
-        lbl_eidx1.grid(row=0, column=4)
-        self.t_s0: tk.StringVar = tk.StringVar()
-        self.lbl_t_s0_value: tk.Label = tk.Label(print_frame, textvariable=self.t_s0, relief="sunken", width=6)
-        self.lbl_t_s0_value.grid(row=1, column=1)
-        self.t_e0: tk.StringVar = tk.StringVar()
-        self.lbl_t_e0_value: tk.Label = tk.Label(print_frame, textvariable=self.t_e0, relief="sunken", width=6)
-        self.lbl_t_e0_value.grid(row=1, column=2)
-        self.t_s1: tk.StringVar = tk.StringVar()
-        self.lbl_t_s1_value: tk.Label = tk.Label(print_frame, textvariable=self.t_s1, relief="sunken", width=6)
-        self.lbl_t_s1_value.grid(row=1, column=3)
-        self.t_e1: tk.StringVar = tk.StringVar()
-        self.lbl_t_e1_value: tk.Label = tk.Label(print_frame, textvariable=self.t_e1, relief="sunken", width=6)
-        self.lbl_t_e1_value.grid(row=1, column=4)
-        print_frame.pack()
-
-        # 指定されている範囲を f(t) := A exp(-t/τ) でフィッティングするFrame
-        expfit_frame: tk.Frame = tk.Frame(analysis_frame, borderwidth=3, relief="ridge")
-        expfit_button: tk.Button = tk.Button(expfit_frame, text="ExpFit", command=self._expfit_click)
-        expfit_button.grid(row=0, column=0)
-        lbl_relaxation_time: tk.Label = tk.Label(expfit_frame, text="τ ln(100) (s)")
-        lbl_relaxation_time.grid(row=0, column=1)
-        self.relaxation_time: tk.StringVar = tk.StringVar()
-        self.lbl_relaxation_time_value: tk.Label = tk.Label(expfit_frame, textvariable=self.relaxation_time, relief="sunken", width=15)
-        self.lbl_relaxation_time_value.grid(row=1, column=1)
-        expfit_frame.pack()
-
-
-        analysis_frame.pack(pady=20)
-        #-----------------------------------------------
-    
-    def _update_xlim(self, t1: float, t2: float) -> None:
-        self.ax1.set_xlim(t1,t2)
-        self.ax2.set_xlim(t1,t2)
-        self.ax3.set_xlim(t1,t2)
-        self.ax4.set_xlim(t1,t2)
-
-    def _update_ylim(self, t1: float, t2: float) -> None:
-        lineax1 = self.ax1.lines[0]
-        yax1 = lineax1._yorig[bisect_left(lineax1._xorig,t1):bisect_left(lineax1._xorig,t2)]
-        yax1m, yax1M = min(yax1), max(yax1)
-        self.ax1.set_ylim(yax1m-(yax1M-yax1m)*0.05, yax1M+(yax1M-yax1m)*0.05)
-        lineax2 = self.ax2.lines[0]
-        yax2 = lineax2._yorig[bisect_left(lineax2._xorig,t1):bisect_left(lineax2._xorig,t2)]
-        lineax2_2 = self.ax2.lines[1]
-        yax2_2 = lineax2_2._yorig[bisect_left(lineax2_2._xorig,t1):bisect_left(lineax2_2._xorig,t2)]
-        yax2m, yax2M = min(min(yax2),min(yax2_2)), max(max(yax2),max(yax2_2))
-        self.ax2.set_ylim(yax2m-(yax2M-yax2m)*0.05, yax2M+(yax2M-yax2m)*0.05)
-        lineax3 = self.ax3.lines[0]
-        yax3 = lineax3._yorig[bisect_left(lineax3._xorig,t1):bisect_left(lineax3._xorig,t2)]
-        yax3m, yax3M = min(yax3), max(yax3)
-        self.ax3.set_ylim(yax3m-(yax3M-yax3m)*0.05, yax3M+(yax3M-yax3m)*0.05)
-        lineax4 = self.ax4.lines[0]
-        yax4 = lineax4._yorig[bisect_left(lineax4._xorig,t1):bisect_left(lineax4._xorig,t2)]
-        yax4m, yax4M = min(yax4), max(yax4)
-        self.ax4.set_ylim(yax4m-(yax4M-yax4m)*0.05, yax4M+(yax4M-yax4m)*0.05)
-
-    def _update_start_time(self, x_start: float) -> None:
-        self.time_start.delete(0, tk.END)
-        self.time_start.insert(tk.END, f"{x_start:.1f}")
-        self.start_or_end = 1
-        self.ln1_start.set_data([x_start,x_start], self.ax1.get_ylim())
-        self.ln2_start.set_data([x_start,x_start], self.ax2.get_ylim())
-        self.ln3_start.set_data([x_start,x_start], self.ax3.get_ylim())
-        self.ln4_start.set_data([x_start,x_start], self.ax4.get_ylim())
-        if self.time_start.get() and self.time_end.get():
-            self.time_dt_value.set(f"{float(self.time_end.get())-float(self.time_start.get()):.1f}")
-
-    def _update_end_time(self, x_end: float) -> None:
-        self.time_end.delete(0, tk.END)
-        self.time_end.insert(tk.END, f"{x_end:.1f}")
-        self.start_or_end = 0
-        self.ln1_end.set_data([x_end,x_end], self.ax1.get_ylim())
-        self.ln2_end.set_data([x_end,x_end], self.ax2.get_ylim())
-        self.ln3_end.set_data([x_end,x_end], self.ax3.get_ylim())
-        self.ln4_end.set_data([x_end,x_end], self.ax4.get_ylim())
-        if self.time_start.get() and self.time_end.get():
-            self.time_dt_value.set(f"{float(self.time_end.get())-float(self.time_start.get()):.1f}")
-
-    def _update_exp_line(self, t1: float, t2: float, t3: float, t4: float) -> None:
-        """バックグラウンド測定開始・終了時間とQ>0での測定開始・終了時間の描画
-        """
-        self.ln1_s0.set_data([t1,t1], self.ax1.get_ylim())
-        self.ln2_s0.set_data([t1,t1], self.ax2.get_ylim())
-        self.ln3_s0.set_data([t1,t1], self.ax3.get_ylim())
-        self.ln4_s0.set_data([t1,t1], self.ax4.get_ylim())
-
-        self.ln1_e0.set_data([t2,t2], self.ax1.get_ylim())
-        self.ln2_e0.set_data([t2,t2], self.ax2.get_ylim())
-        self.ln3_e0.set_data([t2,t2], self.ax3.get_ylim())
-        self.ln4_e0.set_data([t2,t2], self.ax4.get_ylim())
-
-        self.ln1_s1.set_data([t3,t3], self.ax1.get_ylim())
-        self.ln2_s1.set_data([t3,t3], self.ax2.get_ylim())
-        self.ln3_s1.set_data([t3,t3], self.ax3.get_ylim())
-        self.ln4_s1.set_data([t3,t3], self.ax4.get_ylim())
-
-        self.ln1_e1.set_data([t4,t4], self.ax1.get_ylim())
-        self.ln2_e1.set_data([t4,t4], self.ax2.get_ylim())
-        self.ln3_e1.set_data([t4,t4], self.ax3.get_ylim())
-        self.ln4_e1.set_data([t4,t4], self.ax4.get_ylim())
-
-    def _reset_click(self, event: Any | None = None) -> None:
-        """'Reset'を押したときにsliderの値をを初期値にリセット
-        """
-        t1: float = 0
-        t2: float = max(self.Time)+1
-        self.sliders[0].set(t1)
-        self.sliders[1].set(t2)
-        self._update_xlim(t1,t2)
-        self._update_ylim(t1,t2)
-        self.fig_canvas.draw()
-
-    def _lock_click(self) -> None:
-        """'Lock'を押したときにsliderの相対位置を固定
-        """
-        t1: float = self.sliders[0].get()
-        t2: float = self.sliders[1].get()
-        self.t_lock = t2-t1
-
-    def _increment_click(self) -> None:
-        """'Increment'を押したときに描画範囲や'start time'や'end time'を自動的に変更
-        """
-        increment: float = float(self.increment.get())
-        t1: float = self.sliders[0].get() + increment
-        t2: float = self.sliders[1].get() + increment
-        self.sliders[0].set(t1)
-        self.sliders[1].set(t2)
-        self._update_xlim(t1,t2)
-        self._update_ylim(t1,t2)
-        if self.time_start.get():
-            x_start: float = float(self.time_start.get()) + increment
-            self._update_start_time(x_start)
-        if self.time_end.get():
-            x_end: float = float(self.time_end.get()) + increment
-            self._update_end_time(x_end)
-        self.fig_canvas.draw()
-
-    def _reflection_exp_idx(self, idx: int) -> None:
-        """描画にexp_idxを反映させる
-        """
-        sidx0, eidx0, sidx1, eidx1 = self.ExpData.Index[idx]
-        t1: float = self.Time[sidx0]
-        t2: float = self.Time[eidx0]
-        t3: float = self.Time[sidx1]
-        t4: float = self.Time[eidx1]
-        self.sliders[0].set(t1-30)
-        self.sliders[1].set(t4+30)
-        self._update_xlim(t1-30,t4+30)
-        self._update_ylim(t1-30,t4+30)
-        self._update_exp_line(t1,t2,t3,t4)
-        self.now_idx_value.set(f"{idx}")
-        kxx: float = self.ExpData.kxx[idx]
-        self.kxx_value.set(f"{kxx:.4f}")
-
-    def _update_click(self) -> None:
-        """'Update'を押したときに描画範囲を自動的に変更
-        """
-        now: int
-        if self.exp_idx.get() == '' or self.exp_idx.get() is None:
-            now = 0
-        else:
-            now = int(self.exp_idx.get())
-        self._reflection_exp_idx(now)
-        self.fig_canvas.draw()
-
-    def _prev_click(self) -> None:
-        """'Prev'を押したときに描画範囲を自動的に変更
-        """
-        value: int = max(0, int(self.now_idx_value.get())-1)
-        self._reflection_exp_idx(value)
-        self.fig_canvas.draw()
-
-    def _next_click(self) -> None:
-        """'Next'を押したときに描画範囲を自動的に変更
-        """
-        value: int = min(len(self.ExpData.Index)-1, int(self.now_idx_value.get())+1)
-        self._reflection_exp_idx(value)
-        self.fig_canvas.draw()
-
-    def _select_range_by_click_click(self) -> None:
-        """'select range by click'をclickしたときに'is_select_range_by_click'を変更
-        """
-        self.is_select_range_by_click.set(self.is_select_range_by_click.get()^False)
-
-    def _calc_click(self, event: Any | None = None) -> None:
-        """'Calc'ボタンをクリックしたときに'start time'から'end time'の各物理量の平均値と標準偏差を計算
-        """
-        t_start: float = float(self.time_start.get())
-        t_end: float = float(self.time_end.get())
-        idx: list[int] = [i for i,t in enumerate(self.Time) if t_start <= t <= t_end]
-        now_H: list[float] = [self.Field[i] for i in idx]
-        ave_H: float = np.average(now_H)
-        std_H: float = np.std(now_H)
-
-        now_Cernox_temp: list[float] = [self.CernoxTemp[i] for i in idx]
-        ave_Cernox_temp: float = np.average(now_Cernox_temp)
-        std_Cernox_temp: float = np.std(now_Cernox_temp)
-        
-        now_dTx: list[float] = [self.dTx[i] for i in idx]
-        ave_dTx: float = np.average(now_dTx)
-        std_dTx: float = np.std(now_dTx)
-
-        now_dTy: list[float] = [self.dTy[i] for i in idx]
-        ave_dTy: float = np.average(now_dTy)
-        std_dTy: float = np.std(now_dTy)
-        self.field_value.set(f"{ave_H:.1f} ± {std_H:.2g}")
-        self.Cernox_temp_value.set(f"{ave_Cernox_temp:.4f} ± {std_Cernox_temp:.2g}")
-        self.dTx_value.set(f"{ave_dTx:.4f} ± {std_dTx:.2g}")
-        self.dTy_value.set(f"{ave_dTy:.4f} ± {std_dTy:.2g}")
-        
-    def _save_click(self) -> None:
-        """'Save'ボタンをクリックしたときに'start time'から'end time'の各物理量の平均値と
-            標準偏差を指定したファイルに保存
-        """
-        filename = self.filename_to_save.get()
-        try:
-            t_start: float = float(self.time_start.get())
-            t_end: float = float(self.time_end.get())
-            idx: list[int] = [i for i,t in enumerate(self.Time) if t_start <= t <= t_end]
-
-            now_H: list[float] = [self.Field[i] for i in idx]
-            ave_H: float = np.average(now_H)
-            std_H: float = np.std(now_H)
-
-            now_Cernox_temp: list[float] = [self.CernoxTemp[i] for i in idx]
-            ave_Cernox_temp: float = np.average(now_Cernox_temp)
-            std_Cernox_temp: float = np.std(now_Cernox_temp)
-            
-            now_dTx: list[float] = [self.dTx[i] for i in idx]
-            ave_dTx: float = np.average(now_dTx)
-            std_dTx: float = np.std(now_dTx)
-
-            now_dTy: list[float] = [self.dTy[i] for i in idx]
-            ave_dTy: float = np.average(now_dTy)
-            std_dTy: float = np.std(now_dTy)
-
-            res: str = ", ".join(map(str, [t_start, t_end, 
-                                ave_H, std_H, 
-                                ave_Cernox_temp, std_Cernox_temp,
-                                ave_dTx, std_dTx,
-                                ave_dTy, std_dTy]))
-            with open(file=filename, mode="w") as f:
-                f.write(res)
-        except:
-            print("failed: save data")
-
-    def _print_click(self) -> None:
-        """'Print'ボタンをクリックしたときに'start time'から'end time'の各物理量の平均値と
-            標準偏差を所定の形式で出力
-        """
-        self.print_mode = 1
-        self.t_s0.set("")
-        self.t_e0.set("")
-        self.t_s1.set("")
-        self.t_e1.set("")
-
-    def _expfit_click(self) -> None:
-        """'ExpFit'ボタンをクリックしたときに'start time'から'end time'のdTxを
-            f(t) := A exp(-(t-t_start)/τ) + B
-            でフィッティングしたときの緩和時間τの計算
-        """
-        try:
-            t_start: float = float(self.time_start.get())
-            t_end: float = float(self.time_end.get())
-            idx: list[int] = [i for i,t in enumerate(self.Time) if t_start <= t <= t_end]
-            
-            X: npt.NDArray = np.array([self.Time[i] for i in idx])
-            Y: npt.NDArray = np.array([self.dTx[i] for i in idx])
-            def f(t: float, A: float, B: float, tau: float) -> float:
-                return A * np.exp(-(t-t_start)/tau) + B
-
-            param: tuple[float, float, float] = optimize.curve_fit(f, X, Y)[0] # 返り値はtuple(np.ndarray(#パラメータの値),np.ndarray(#パラメータの標準偏差))
-            A, B, tau = param
-            tau_1percent: float = -tau * np.log(0.01) # 収束先からの偏差が1％になるまでの時間
-            self.relaxation_time.set(f"{tau_1percent:.2f}")
-            self.expfit_dTx.set_data(X, f(X, *param))
-            print(f"parameters: A:{A:.3f} (K), B:{B:.3f} (K), tau:{tau:.3f}, <1%: {tau_1percent:.3f}")
-        except:
-            print("failed: fit data")
-
-    def _slider_scroll(self, event: Any | None = None) -> None:
-        """sliderを変化させたときにx座標の描画範囲を変更
-        """
-        t1: float = self.sliders[0].get()
-        t2: float = self.sliders[1].get()
-        if self.is_locked.get():
-            if t2 != t1+self.t_lock:
-                t2 = t1+self.t_lock
-                self.sliders[1].set(t2)
-        # 描画範囲を更新
-        self._update_xlim(t1,t2)
-        self._update_ylim(t1,t2)
-        self.fig_canvas.draw()
-
-    def _fig_hover(self, event: Any) -> None:
-        """figure領域をマウスオーバーしたときにそのx座標に対応する縦線を描画
-        """
-        x: float = event.xdata
-        self.ln1_hover.set_data([x,x], self.ax1.get_ylim())
-        self.ln2_hover.set_data([x,x], self.ax2.get_ylim())
-        self.ln3_hover.set_data([x,x], self.ax3.get_ylim())
-        self.ln4_hover.set_data([x,x], self.ax4.get_ylim())
-        self.fig_canvas.draw()
-
-    def _fig_click(self, event: Any) -> None:
-        """figure領域をclickしたときにそのx座標に対応する縦線を描画
-        """
-        x: float = event.xdata
-        if self.print_mode == 1:
-            if self.t0 is None and self.is_select_range_by_click.get() and self.start_or_end == 0:
-                self.t0 = x
-                self.t_s0.set(f"{x:.1f}")
-            if self.t1 is None and self.is_select_range_by_click.get() and self.start_or_end == 1:
-                self.t1 = x
-                self.t_e0.set(f"{x:.1f}")
-            if self.t0 is not None and self.t1 is not None:
-                idx: list[int] = [i for i,t in enumerate(self.Time) if self.t0 <= t <= self.t1]
-                sidx: int = idx[0]
-                eidx: int = idx[-1]
-
-                self.data0 = [sidx, eidx] + list(self.ave_std(sidx, eidx))
-                self.t0 = None
-                self.t1 = None
-                self.print_mode = 2
-        elif self.print_mode == 2:
-            if self.t0 is None and self.is_select_range_by_click.get() and self.start_or_end == 0:
-                self.t0 = x
-                self.t_s1.set(f"{x:.1f}")
-            if self.t1 is None and self.is_select_range_by_click.get() and self.start_or_end == 1:
-                self.t1 = x
-                self.t_e1.set(f"{x:.1f}")
-            if self.t0 is not None and self.t1 is not None:
-                idx: list[int] = [i for i,t in enumerate(self.Time) if self.t0 <= t <= self.t1]
-                sidx: int = idx[0]
-                eidx: int = idx[-1]
-
-                self.data1 = [sidx, eidx] + list(self.ave_std(sidx, eidx))
-                self.t0 = None
-                self.t1 = None
-                self.print_mode = 0
-                sidx0, eidx0, tp0, etp0, h0, eh0, cur0, ecur0, tc0, etc0, vx0, evx0, vy0, evy0 = self.data0
-                sidx1, eidx1, tp1, etp1, h1, eh1, cur1, ecur1, tc1, etc1, vx1, evx1, vy1, evy1 = self.data1
-                dtx: float = (vx1-vx0) / self.Seebeck_at_T(tp1)
-                errdtx: float = (evx0**2+evx1**2)**0.5 / self.Seebeck_at_T(tp1)
-                kxx: float = self.R*(cur1**2)/self.Width/self.Thickness / (dtx / self.LTx)
-                errkxx: float = kxx * errdtx / dtx
-                print("Start Index0	End Index0	ave T_PPMS0 (K)	err T_PPMS0 (K)	ave H0 (Oe)	err H0 (Oe)	ave Current0 (mA)	err Current0 (mA)	ave T_Cernox0 (K)	err T_Cernox0 (K)	ave Vx0 (V)	err Vx0 (V)	ave Vy0 (V)	err Vy0 (V)	Start Index1	End Index1	ave T_PPMS1 (K)	err T_PPMS1 (K)	ave H1 (Oe)	err H1 (Oe)	ave Current1 (mA)	err Current1 (mA)	ave T_Cernox1 (K)	err T_Cernox1 (K)	ave Vx1 (V)	err Vx1 (V)	ave Vy1 (V)	err Vy1 (V)	dTx (K)	err dTx (K)	kxx (W/Km)	err kxx (W/Km)")
-                print("\t".join(map(str, self.data0+self.data1+[dtx, errdtx, kxx, errkxx])))
-
-        if self.is_select_range_by_click.get():
-            if self.start_or_end == 0:
-                self._update_start_time(x)
-                self.fig_canvas.draw()
-            else:
-                self._update_end_time(x)
-                self.fig_canvas.draw()
-    
-    def ave_std(self, sidx: int, eidx: int) -> tuple[float, ...]:
-        slc: slice = slice(sidx, eidx+1)
-        attr_cor_to_V: list[int] = self.attr_cor_to_V
-        aveT_PPMS: float = np.average(self.PPMSTemp[slc])
-        errT_PPMS: float = np.std(self.PPMSTemp[slc])
-        aveH: float = np.average(self.Field[slc])
-        errH: float = np.std(self.Field[slc])
-        aveCurrent: float = np.average(self.HeaterCurrent[slc])
-        errCurrent: float = np.std(self.HeaterCurrent[slc])
-        aveT_Cernox: float = np.average(self.CernoxTemp[slc])
-        errT_Cernox: float = np.std(self.CernoxTemp[slc])
-        Vs: list[list[list[float]]] = [self.V1, self.V2, self.V3, self.V4, self.V5, self.V6]
-        aveVx: float = np.average(Vs[attr_cor_to_V[1]][slc])
-        errVx: float = np.std(Vs[attr_cor_to_V[1]][slc])
-        aveVy: float = np.average(Vs[attr_cor_to_V[2]][slc])
-        errVy: float = np.std(Vs[attr_cor_to_V[2]][slc])
-        return aveT_PPMS, errT_PPMS, aveH, errH, aveCurrent, errCurrent, aveT_Cernox, errT_Cernox, aveVx, errVx, aveVy, errVy
-
-    def excute(self, save_filename: str | None = None, Tx_gain: float = 1) -> None:
-        """アプリを実行
-        """
-        if save_filename is not None:
-            self.filename_to_save.insert(tk.END, save_filename)
-
-        self.mainloop()
-    
-    def delete(self) -> None:
-        self.master.destroy()
-
-
-class HistoryOfTTM(tk.Frame):
-    """History of Thermal Transport Measurement
-    """
-    def __init__(self, filename_Seebeck: str, cernox_name: str, foldername: str | None = None, attr_cor_to_V: list[int] | None = None) -> None:
-        self.filename_Seebeck: str = filename_Seebeck
-        self.cernox_name: str = cernox_name
-        self.attr_cor_to_V: str = attr_cor_to_V
-        if foldername is None:
-            foldername = os.getcwd()
-        filenames: list[str] = []
-        for filename in glob.glob(foldername+"/*"):
-            if "Raw" in filename:
-                filenames.append(filename)
-        filenames = sorted(filenames)
-        
-        self.start_time_list: list[float] = []
-        RDE: RawDataExpander = RawDataExpander(filenames[0], filename_Seebeck)
-        RDE.kxxkxy_mode(cernox_name, attr_cor_to_V)
-        EDE: ExpDataExpander = ExpDataExpander(re.sub(r"Raw", r"Exp", filenames[0]), filename_Seebeck)
-        for filename in filenames[1:]:
-            R: RawDataExpander = RawDataExpander(filename, filename_Seebeck)
-            R.kxxkxy_mode(cernox_name, attr_cor_to_V)
-            E: ExpDataExpander = ExpDataExpander(re.sub(r"Raw", r"Exp", filename), filename_Seebeck)
-            RDE = RDE + R
-            EDE = EDE + E
-            self.start_time_list.append((R.StartTime-RDE.StartTime).total_seconds())
-        self.RawData: RawDataExpander = RDE
-        self.ExpData: ExpDataExpander = EDE
-
-        root: tk.Tk = tk.Tk()
-        tk.Frame.__init__(self, root)
-
-        self.master: tk.Tk = root
-        self.master.title(foldername.split('/')[-1])
-        self.master.geometry('1500x900')
-
-        #-----------------------------------------------
-
-        # matplotlib配置用フレーム
-        mtpltlb_frame: tk.Frame = tk.Frame(self.master)
-
-        plt.rcParams['font.size'] = 14
-        plt.rcParams['font.family'] = 'Arial'
-        plt.rcParams['xtick.direction'] = 'in'
-        plt.rcParams['ytick.direction'] = 'in'
-        plt.rcParams["legend.framealpha"] = 0
-        plt.rcParams['legend.fontsize'] = 8
-
-        figsize: tuple[int, int] = (11,10)
-        fig: plt.Figure = plt.figure(figsize=figsize)
-        plt.subplots_adjust(wspace=0.2, hspace=0, bottom=0.20, top=0.95)
-        
-        # 磁場
-        self.ax1: plt.Subplot = fig.add_subplot(411)
-        self.ax1.xaxis.set_ticks_position('both')
-        self.ax1.yaxis.set_ticks_position('both')
-        H_threshold: float = 1e5
-        H: list[float] = [h if -H_threshold < h < H_threshold else H_threshold for h in self.RawData.Field]
-        self.ax1.plot(self.RawData.Time, H, marker='o', color="blue", markersize=2)
-        self.ax1.set_xlabel(xlabel=r"Time (sec)")
-        self.ax1.set_ylabel(ylabel=r"$H$ (Oe)")
-        self.ax1.xaxis.set_ticklabels([]) # 目盛を削除
-        self.ax1.set_title(foldername.split("/")[-1])
-        # 温度
-        self.ax2: plt.Subplot = fig.add_subplot(412)
-        self.ax2.xaxis.set_ticks_position('both')
-        self.ax2.yaxis.set_ticks_position('both')
-        T_threshold: float = 500
-        T_cernox: list[float] = [t if 0 < t < T_threshold else T_threshold for t in self.RawData.CernoxTemp]
-        T_ppms: list[float] = [t if 0 < t < T_threshold else T_threshold for t in self.RawData.PPMSTemp]
-        self.ax2.plot(self.RawData.Time, T_cernox, marker='o', color="blue", markersize=2)
-        self.ax2.plot(self.RawData.Time, T_ppms, marker='o', color="red", markersize=2)
-        self.ax2.set_xlabel(xlabel=r"Time (sec)")
-        self.ax2.set_ylabel(ylabel=r"$T$ (K)"+"\n Cernox:blue\n PPMS:red")
-        self.ax2.xaxis.set_ticklabels([]) # 目盛を削除
-        # dTx
-        self.ax3: plt.Subplot = fig.add_subplot(413)
-        self.ax3.xaxis.set_ticks_position('both')
-        self.ax3.yaxis.set_ticks_position('both')
-        self.ax3.plot(self.RawData.Time, self.RawData.dTx, marker='o', color="blue", markersize=2)
-        self.ax3.set_xlabel(xlabel=r"Time (sec)")
-        self.ax3.set_ylabel(ylabel=r"$\Delta T_{x}$ (K)")
-        self.ax3.xaxis.set_ticklabels([]) # 目盛を削除
-        # dTy
-        self.ax4: plt.Subplot = fig.add_subplot(414)
-        self.ax4.xaxis.set_ticks_position('both')
-        self.ax4.yaxis.set_ticks_position('both')
-        self.ax4.plot(self.RawData.Time, self.RawData.dTy, marker='o', color="blue", markersize=2)
-        self.ax4.set_xlabel(xlabel=r"Time (sec)")
-        self.ax4.set_ylabel(ylabel=r"$\Delta T_{y}$ (K)")
-        self.adjust_tickslabel(0, max(self.RawData.Time))
-
-        # マウスのhoverで描画する縦線
-        self.ln1_hover, = self.ax1.plot([],[], color="black", linewidth=1)
-        self.ln2_hover, = self.ax2.plot([],[], color="black", linewidth=1)
-        self.ln3_hover, = self.ax3.plot([],[], color="black", linewidth=1)
-        self.ln4_hover, = self.ax4.plot([],[], color="black", linewidth=1)
-        
-        # マウスのclickで描画する縦線
-        self.ln1_start, = self.ax1.plot([],[], color="green", linewidth=1)
-        self.ln2_start, = self.ax2.plot([],[], color="green", linewidth=1)
-        self.ln3_start, = self.ax3.plot([],[], color="green", linewidth=1)
-        self.ln4_start, = self.ax4.plot([],[], color="green", linewidth=1)
-
-        # マウスのclickで描画する縦線
-        self.ln1_end, = self.ax1.plot([],[], color="red", linewidth=1)
-        self.ln2_end, = self.ax2.plot([],[], color="red", linewidth=1)
-        self.ln3_end, = self.ax3.plot([],[], color="red", linewidth=1)
-        self.ln4_end, = self.ax4.plot([],[], color="red", linewidth=1)
-
-        # 指定されたsidx0, eidx0, sidx1, eidx1に対応する縦線
-        self.ln1_s0, = self.ax1.plot([],[], color="blue", linewidth=1)
-        self.ln2_s0, = self.ax2.plot([],[], color="blue", linewidth=1)
-        self.ln3_s0, = self.ax3.plot([],[], color="blue", linewidth=1)
-        self.ln4_s0, = self.ax4.plot([],[], color="blue", linewidth=1)
-
-        self.ln1_e0, = self.ax1.plot([],[], color="orange", linewidth=1)
-        self.ln2_e0, = self.ax2.plot([],[], color="orange", linewidth=1)
-        self.ln3_e0, = self.ax3.plot([],[], color="orange", linewidth=1)
-        self.ln4_e0, = self.ax4.plot([],[], color="orange", linewidth=1)
-
-        self.ln1_s1, = self.ax1.plot([],[], color="blue", linewidth=1)
-        self.ln2_s1, = self.ax2.plot([],[], color="blue", linewidth=1)
-        self.ln3_s1, = self.ax3.plot([],[], color="blue", linewidth=1)
-        self.ln4_s1, = self.ax4.plot([],[], color="blue", linewidth=1)
-
-        self.ln1_e1, = self.ax1.plot([],[], color="orange", linewidth=1)
-        self.ln2_e1, = self.ax2.plot([],[], color="orange", linewidth=1)
-        self.ln3_e1, = self.ax3.plot([],[], color="orange", linewidth=1)
-        self.ln4_e1, = self.ax4.plot([],[], color="orange", linewidth=1)
-
-        # 指数関数fitting用
-        self.expfit_dTx, = self.ax3.plot([],[], color="cyan", linewidth=2, zorder=1000)
-
-        # Rawファイルごとに区切る線
-        ylim1: tuple[float, float] = self.ax1.get_ylim()
-        ylim2: tuple[float, float] = self.ax2.get_ylim()
-        ylim3: tuple[float, float] = self.ax3.get_ylim()
-        ylim4: tuple[float, float] = self.ax4.get_ylim()
-        for s in self.start_time_list:
-            self.ax1.plot([s,s], ylim1, color="black", linewidth=1)
-            self.ax2.plot([s,s], ylim2, color="black", linewidth=1)
-            self.ax3.plot([s,s], ylim3, color="black", linewidth=1)
-            self.ax4.plot([s,s], ylim4, color="black", linewidth=1)
-        self.ax1.set_ylim(ylim1)
-        self.ax2.set_ylim(ylim2)
-        self.ax3.set_ylim(ylim3)
-        self.ax4.set_ylim(ylim4)
-
-        # figとFrameの対応付け
-        self.fig_canvas: FigureCanvasTkAgg = FigureCanvasTkAgg(fig, mtpltlb_frame)
-        self.toolbar: NavigationToolbar2Tk = NavigationToolbar2Tk(self.fig_canvas, mtpltlb_frame)
-        self.cid1: Any = fig.canvas.mpl_connect('button_press_event', self._fig_click)
-        self.cid2: Any = fig.canvas.mpl_connect('motion_notify_event', self._fig_hover)
-        self.fig_canvas.get_tk_widget().pack(expand=False, side=tk.LEFT)
-
-        mtpltlb_frame.pack(side=tk.LEFT)
-
-        #-----------------------------------------------
-        ### sliderを生成
-        self.sliders: list[tk.DoubleVar] = [tk.DoubleVar(), tk.DoubleVar()]
-        slider0: tk.Scale = tk.Scale(self.master,
-                    variable = self.sliders[0],
-                    command = self._slider_scroll,
-                    orient = tk.HORIZONTAL,
-                    length = 300,
-                    width = 20,
-                    sliderlength = 10,
-                    from_ = 0,
-                    to = max(self.RawData.Time)+1,
-                    resolution = 1,
-                    tickinterval = 0
-                    )
-        slider0.pack()
-
-        slider1: tk.Scale = tk.Scale(self.master,
-                    variable = self.sliders[1],
-                    command = self._slider_scroll,
-                    orient = tk.HORIZONTAL,
-                    length = 300,
-                    width = 20,
-                    sliderlength = 10,
-                    from_ = 0,
-                    to = max(self.RawData.Time)+1,
-                    resolution = 1,
-                    tickinterval = 0
-                    )
-        slider1.pack()
-        self.sliders[0].set(0)
-        self.sliders[1].set(max(self.RawData.Time)+1)
-
-        #-----------------------------------------------
-        ### slider制御のFrame
-        slider_control_frame: tk.Frame = tk.Frame(self.master, borderwidth=3, relief="ridge")
-        # resetボタン
-        reset_button: tk.Button = tk.Button(slider_control_frame, text="Reset", command=self._reset_click)
-        reset_button.grid(row=0, column=0)
-
-        # 相対位置固定チェックボタン
-        self.t_lock: float = 0.0
-        self.is_locked: tk.BooleanVar = tk.BooleanVar()
-        self.is_locked.set(False)
-        lock_cbutton: tk.Checkbutton = tk.Checkbutton(slider_control_frame, variable=self.is_locked, text="Lock", command=self._lock_click)
-        lock_cbutton.grid(row=1, column=0)
-
-        # increment関係のFrame
-        increment_frame: tk.Frame = tk.Frame(slider_control_frame, borderwidth=3, relief="ridge")
-        increment_button: tk.Button = tk.Button(increment_frame, text="Increment", command=self._increment_click)
-        increment_button.grid(row=0, column=0)
-        self.increment: tk.Entry = tk.Entry(increment_frame, width=8)
-        self.increment.grid(row=1, column=0)
-        increment_frame.grid(rowspan=2, column=1, row=0, sticky=tk.N+tk.S)
-
-        # スライダーの値を直接入力
-        def slider_left_changer(var: str, idx: str, mode: str) -> None:
-            self.sliders[0].set(self.slider_left_value.get())
-            self._slider_scroll()
-        def slider_right_changer(var: str, idx: str, mode: str) -> None:
-            self.sliders[1].set(self.slider_right_value.get())
-            self._slider_scroll()
-        self.slider_left_value: tk.DoubleVar = tk.DoubleVar()
-        self.slider_left_value.trace_add(mode="write", callback=slider_left_changer)
-        self.slider_left: tk.Entry = tk.Entry(slider_control_frame, width=8, textvariable=self.slider_left_value)
-        self.slider_left.grid(row=0, column=2)
-        self.slider_right_value: tk.DoubleVar = tk.DoubleVar()
-        self.slider_right_value.trace_add(mode="write", callback=slider_right_changer)
-        self.slider_right: tk.Entry = tk.Entry(slider_control_frame, width=8, textvariable=self.slider_right_value)
-        self.slider_right.grid(row=1, column=2)
-
-        slider_control_frame.pack()
-
-
-        #-----------------------------------------------
-        ### データ解析のFrame
-        analysis_frame: tk.Frame = tk.Frame(self.master, borderwidth=3, relief="ridge")
-
-        # 別のデータを読み込む
-        opennew_button: tk.Button = tk.Button(master=analysis_frame, text="Open New File", font=(None,12), command=self._opennew_click)
-        opennew_button.pack()
-
-        # 測定番号を元に時間範囲を指定するFrame
-        exp_idx_frame: tk.Frame = tk.Frame(analysis_frame, borderwidth=3, relief="ridge")
-        lbl_exp_idx: tk.Label = tk.Label(exp_idx_frame, text="Exp index", foreground="black")
-        lbl_exp_idx.grid(row=0, column=0)
-        self.exp_idx: tk.Entry = tk.Entry(exp_idx_frame, width=8)
-        self.exp_idx.grid(row=1, column=0)
-        lbl_now_idx: tk.Label = tk.Label(exp_idx_frame, text="now index", foreground="black")
-        lbl_now_idx.grid(row=0, column=1)
-        self.now_idx_value: tk.StringVar = tk.StringVar()
-        self.now_idx_value.set(f"0")
-        self.lbl_now_idx_value = tk.Label(exp_idx_frame, textvariable=self.now_idx_value, relief="sunken", width=8)
-        self.lbl_now_idx_value.grid(row=1, column=1)
-        update_button: tk.Button = tk.Button(exp_idx_frame, text="Update", command=self._update_click)
-        update_button.grid(row=0, column=0)
-        prev_button: tk.Button = tk.Button(exp_idx_frame, text="Prev", command=self._prev_click)
-        prev_button.grid(row=2, column=0)
-        next_button: tk.Button = tk.Button(exp_idx_frame, text="Next", command=self._next_click)
-        next_button.grid(row=2, column=1)
-        lbl_kxx: tk.Label = tk.Label(exp_idx_frame, text="kxx (W/Km)")
-        lbl_kxx.grid(row=3, column=0)
-        self.kxx_value: tk.StringVar = tk.StringVar()
-        self.lbl_kxx_value: tk.Label = tk.Label(exp_idx_frame, textvariable=self.kxx_value, relief="sunken", width=8)
-        self.lbl_kxx_value.grid(row=4, column=0)
-        exp_idx_frame.pack(pady=10)
-
-        # データとして使う時間範囲の設定をするためのFrame
-        range_frame: tk.Frame = tk.Frame(analysis_frame, borderwidth=3, relief="ridge")
-        lbl_start: tk.Label = tk.Label(range_frame, text="start (s)", foreground="green")
-        lbl_start.grid(row=0, column=0)
-        self.time_start: tk.Entry = tk.Entry(range_frame, width=8)
-        self.time_start.grid(row=1, column=0)
-        lbl_end: tk.Label = tk.Label(range_frame, text="end (s)", foreground="red")
-        lbl_end.grid(row=0, column=1)
-        self.time_end: tk.Entry = tk.Entry(range_frame, width=8)
-        self.time_end.grid(row=1, column=1)
-        lbl_dt: tk.Label = tk.Label(range_frame, text="end-start (s)", foreground="black")
-        lbl_dt.grid(row=0, column=2)
-        self.time_dt_value: tk.StringVar = tk.StringVar()
-        self.lbl_time_dt_value: tk.Label = tk.Label(range_frame, textvariable=self.time_dt_value, relief="sunken", width=8)
-        self.lbl_time_dt_value.grid(row=1, column=2)
-
-        self.start_or_end: int = 0
-        self.is_select_range_by_click: tk.BooleanVar = tk.BooleanVar()
-        self.is_select_range_by_click.set(True)
-        select_range_by_click_cbutton: tk.Checkbutton = tk.Checkbutton(range_frame, variable=self.is_select_range_by_click, text="select range by click", command=self._select_range_by_click_click)
-        select_range_by_click_cbutton.grid(row=2, columnspan=2)
-        range_frame.pack(pady=10)
-
-        # データを表示するFrame
-        value_frame: tk.Frame = tk.Frame(analysis_frame, borderwidth=3, relief="ridge")
-        lbl_field: tk.Label = tk.Label(value_frame, text="H (Oe)")
-        lbl_field.grid(row=0, column=0)
-        self.field_value: tk.StringVar = tk.StringVar()
-        self.lbl_field_value: tk.Label = tk.Label(value_frame, textvariable=self.field_value, relief="sunken", width=15)
-        self.lbl_field_value.grid(row=1, column=0)
-        lbl_Cernox_temp = tk.Label(value_frame, text="T_Cernox (K)")
-        lbl_Cernox_temp.grid(row=2, column=0)
-        self.Cernox_temp_value: tk.StringVar = tk.StringVar()
-        self.lbl_Cernox_temp_value: tk.Label = tk.Label(value_frame, textvariable=self.Cernox_temp_value, relief="sunken", width=15)
-        self.lbl_Cernox_temp_value.grid(row=3, column=0)
-        lbl_dTx: tk.Label = tk.Label(value_frame, text="ΔTx (K)")
-        lbl_dTx.grid(row=0, column=1)
-        self.dTx_value: tk.StringVar = tk.StringVar()
-        self.lbl_dTx_value: tk.Label = tk.Label(value_frame, textvariable=self.dTx_value, relief="sunken", width=15)
-        self.lbl_dTx_value.grid(row=1, column=1)
-        lbl_dTy: tk.Label = tk.Label(value_frame, text="ΔTy (K)")
-        lbl_dTy.grid(row=2, column=1)
-        self.dTy_value: tk.StringVar = tk.StringVar()
-        self.lbl_dTy_value: tk.Label = tk.Label(value_frame, textvariable=self.dTy_value, relief="sunken", width=15)
-        self.lbl_dTy_value.grid(row=3, column=1)
-        value_frame.pack(pady=10)
-
-        # 指定した時間範囲のデータを計算させるボタン
-        calc_button: tk.Button = tk.Button(analysis_frame, text="Calc", command=self._calc_click)
-        calc_button.pack()
-
-        # # 計算したデータをsaveさせるボタン
-        # save_button: tk.Button = tk.Button(analysis_frame, text="Save", command=self._save_click)
-        # save_button.pack()
-
-        # 選択した範囲から計算したExp形式のデータを標準出力させるFrame
-        print_frame: tk.Frame = tk.Frame(analysis_frame, borderwidth=3, relief="ridge")
-        self.print_mode: int = 0
-        self.t0: float | None = None
-        self.t1: float | None = None
-        self.data0: list[float] | None = None
-        self.data1: list[float] | None = None
-        print_button: tk.Button = tk.Button(print_frame, text="Print", command=self._print_click)
-        print_button.grid(row=0, column=0)
-        lbl_sidx0: tk.Label = tk.Label(print_frame, text="t_s0")
-        lbl_sidx0.grid(row=0, column=1)
-        lbl_eidx0: tk.Label = tk.Label(print_frame, text="t_e0")
-        lbl_eidx0.grid(row=0, column=2)
-        lbl_sidx1: tk.Label = tk.Label(print_frame, text="t_s1")
-        lbl_sidx1.grid(row=0, column=3)
-        lbl_eidx1: tk.Label = tk.Label(print_frame, text="t_e1")
-        lbl_eidx1.grid(row=0, column=4)
-        self.t_s0: tk.StringVar = tk.StringVar()
-        self.lbl_t_s0_value: tk.Label = tk.Label(print_frame, textvariable=self.t_s0, relief="sunken", width=6)
-        self.lbl_t_s0_value.grid(row=1, column=1)
-        self.t_e0: tk.StringVar = tk.StringVar()
-        self.lbl_t_e0_value: tk.Label = tk.Label(print_frame, textvariable=self.t_e0, relief="sunken", width=6)
-        self.lbl_t_e0_value.grid(row=1, column=2)
-        self.t_s1: tk.StringVar = tk.StringVar()
-        self.lbl_t_s1_value: tk.Label = tk.Label(print_frame, textvariable=self.t_s1, relief="sunken", width=6)
-        self.lbl_t_s1_value.grid(row=1, column=3)
-        self.t_e1: tk.StringVar = tk.StringVar()
-        self.lbl_t_e1_value: tk.Label = tk.Label(print_frame, textvariable=self.t_e1, relief="sunken", width=6)
-        self.lbl_t_e1_value.grid(row=1, column=4)
-        print_frame.pack()
-
-        # 指定されている範囲を f(t) := A exp(-t/τ) でフィッティングするFrame
-        expfit_frame: tk.Frame = tk.Frame(analysis_frame, borderwidth=3, relief="ridge")
-        expfit_button: tk.Button = tk.Button(expfit_frame, text="ExpFit", command=self._expfit_click)
-        expfit_button.grid(row=0, column=0)
-        lbl_relaxation_time: tk.Label = tk.Label(expfit_frame, text="τ ln(100) (s)")
-        lbl_relaxation_time.grid(row=0, column=1)
-        self.relaxation_time: tk.StringVar = tk.StringVar()
-        self.lbl_relaxation_time_value: tk.Label = tk.Label(expfit_frame, textvariable=self.relaxation_time, relief="sunken", width=15)
-        self.lbl_relaxation_time_value.grid(row=1, column=1)
-        expfit_frame.pack()
-
-        analysis_frame.pack(pady=20)
-        #-----------------------------------------------
-    
-    def _opennew_click(self) -> None:
-        foldername: str = tk.simpledialog.askstring("Open New Folder", "Entry the new folder name.")
-        filenames: list[str] = []
-        for filename in glob.glob(foldername+"/*"):
-            if "Raw" in filename:
-                filenames.append(filename)
-        filenames = sorted(filenames)
-        
-        self.start_time_list: list[float] = []
-        RDE: RawDataExpander = RawDataExpander(filenames[0], self.filename_Seebeck)
-        RDE.kxxkxy_mode(self.cernox_name, self.attr_cor_to_V)
-        EDE: ExpDataExpander = ExpDataExpander(re.sub(r"Raw", r"Exp", filenames[0]), self.filename_Seebeck)
-        for filename in filenames[1:]:
-            R: RawDataExpander = RawDataExpander(filename, self.filename_Seebeck)
-            R.kxxkxy_mode(self.cernox_name, self.attr_cor_to_V)
-            E: ExpDataExpander = ExpDataExpander(re.sub(r"Raw", r"Exp", filename), self.filename_Seebeck)
-            RDE = RDE + R
-            EDE = EDE + E
-            self.start_time_list.append((R.StartTime-RDE.StartTime).total_seconds())
-        self.RawData: RawDataExpander = RDE
-        self.ExpData: ExpDataExpander = EDE
-
-        raise NotImplementedError
-        """
-        HistoryOfTTMのコンストラクタでRawDataの値を参照してスライダーの最大最小値を定義していて，
-        この上限値を後から変更することはできないっぽいので，一旦詰み．
-        後から変更可能にできればいいけどそんなことはできなそう
-        一旦すべてのaxを破壊して作り直すことができればそれがいいかもしれない
-        """
-
-    
-    def _update_xlim(self, t1: float, t2: float) -> None:
-        if t1 > t2:
-            return
-        self.ax1.set_xlim(t1,t2)
-        self.ax2.set_xlim(t1,t2)
-        self.ax3.set_xlim(t1,t2)
-        self.ax4.set_xlim(t1,t2)
-
-    def _update_ylim(self, t1: float, t2: float) -> None:
-        if t1 > t2:
-            return
-        try:
-            lineax1 = self.ax1.lines[0]
-            yax1 = lineax1._yorig[bisect_left(lineax1._xorig,t1):bisect_left(lineax1._xorig,t2)]
-            yax1m, yax1M = min(yax1), max(yax1)
-            if yax1m == yax1M:
-                pass
-            else:
-                self.ax1.set_ylim(yax1m-(yax1M-yax1m)*0.05, yax1M+(yax1M-yax1m)*0.05)
-        except:
-            print("error in _update_ylim: ax1")
-        try:
-            lineax2 = self.ax2.lines[0]
-            yax2 = lineax2._yorig[bisect_left(lineax2._xorig,t1):bisect_left(lineax2._xorig,t2)]
-            lineax2_2 = self.ax2.lines[1]
-            yax2_2 = lineax2_2._yorig[bisect_left(lineax2_2._xorig,t1):bisect_left(lineax2_2._xorig,t2)]
-            yax2m, yax2M = min(min(yax2),min(yax2_2)), max(max(yax2),max(yax2_2))
-            self.ax2.set_ylim(yax2m-(yax2M-yax2m)*0.05, yax2M+(yax2M-yax2m)*0.05)
-        except:
-            print("error in _update_ylim: ax2")
-        try:
-            lineax3 = self.ax3.lines[0]
-            yax3 = lineax3._yorig[bisect_left(lineax3._xorig,t1):bisect_left(lineax3._xorig,t2)]
-            yax3m, yax3M = min(yax3), max(yax3)
-            self.ax3.set_ylim(yax3m-(yax3M-yax3m)*0.05, yax3M+(yax3M-yax3m)*0.05)
-        except:
-            print("error in _update_ylim: ax3")
-        try:
-            lineax4 = self.ax4.lines[0]
-            yax4 = lineax4._yorig[bisect_left(lineax4._xorig,t1):bisect_left(lineax4._xorig,t2)]
-            yax4m, yax4M = min(yax4), max(yax4)
-            self.ax4.set_ylim(yax4m-(yax4M-yax4m)*0.05, yax4M+(yax4M-yax4m)*0.05)
-        except:
-            print("error in _update_ylim: ax4")
-
-    def _update_start_time(self, x_start: float) -> None:
-        self.time_start.delete(0, tk.END)
-        self.time_start.insert(tk.END, f"{x_start:.1f}")
-        self.start_or_end = 1
-        self.ln1_start.set_data([x_start,x_start], self.ax1.get_ylim())
-        self.ln2_start.set_data([x_start,x_start], self.ax2.get_ylim())
-        self.ln3_start.set_data([x_start,x_start], self.ax3.get_ylim())
-        self.ln4_start.set_data([x_start,x_start], self.ax4.get_ylim())
-        if self.time_start.get() and self.time_end.get():
-            self.time_dt_value.set(f"{float(self.time_end.get())-float(self.time_start.get()):.1f}")
-
-    def _update_end_time(self, x_end: float) -> None:
-        self.time_end.delete(0, tk.END)
-        self.time_end.insert(tk.END, f"{x_end:.1f}")
-        self.start_or_end = 0
-        self.ln1_end.set_data([x_end,x_end], self.ax1.get_ylim())
-        self.ln2_end.set_data([x_end,x_end], self.ax2.get_ylim())
-        self.ln3_end.set_data([x_end,x_end], self.ax3.get_ylim())
-        self.ln4_end.set_data([x_end,x_end], self.ax4.get_ylim())
-        if self.time_start.get() and self.time_end.get():
-            self.time_dt_value.set(f"{float(self.time_end.get())-float(self.time_start.get()):.1f}")
-
-    def _update_exp_line(self, t1: float, t2: float, t3: float, t4: float) -> None:
-        """バックグラウンド測定開始・終了時間とQ>0での測定開始・終了時間の描画
-        """
-        self.ln1_s0.set_data([t1,t1], self.ax1.get_ylim())
-        self.ln2_s0.set_data([t1,t1], self.ax2.get_ylim())
-        self.ln3_s0.set_data([t1,t1], self.ax3.get_ylim())
-        self.ln4_s0.set_data([t1,t1], self.ax4.get_ylim())
-
-        self.ln1_e0.set_data([t2,t2], self.ax1.get_ylim())
-        self.ln2_e0.set_data([t2,t2], self.ax2.get_ylim())
-        self.ln3_e0.set_data([t2,t2], self.ax3.get_ylim())
-        self.ln4_e0.set_data([t2,t2], self.ax4.get_ylim())
-
-        self.ln1_s1.set_data([t3,t3], self.ax1.get_ylim())
-        self.ln2_s1.set_data([t3,t3], self.ax2.get_ylim())
-        self.ln3_s1.set_data([t3,t3], self.ax3.get_ylim())
-        self.ln4_s1.set_data([t3,t3], self.ax4.get_ylim())
-
-        self.ln1_e1.set_data([t4,t4], self.ax1.get_ylim())
-        self.ln2_e1.set_data([t4,t4], self.ax2.get_ylim())
-        self.ln3_e1.set_data([t4,t4], self.ax3.get_ylim())
-        self.ln4_e1.set_data([t4,t4], self.ax4.get_ylim())
-
-    def _reset_click(self, event: Any | None = None) -> None:
-        """'Reset'を押したときにsliderの値をを初期値にリセット
-        """
-        t1: float = 0
-        t2: float = max(self.RawData.Time)+1
-        self.sliders[0].set(t1)
-        self.sliders[1].set(t2)
-        self._update_xlim(t1,t2)
-        self._update_ylim(t1,t2)
-        self.adjust_tickslabel(t1, t2)
-        self.fig_canvas.draw()
-
-    def _lock_click(self) -> None:
-        """'Lock'を押したときにsliderの相対位置を固定
-        """
-        t1: float = self.sliders[0].get()
-        t2: float = self.sliders[1].get()
-        self.t_lock = t2-t1
-
-    def _increment_click(self) -> None:
-        """'Increment'を押したときに描画範囲や'start time'や'end time'を自動的に変更
-        """
-        increment: float = float(self.increment.get())
-        t1: float = self.sliders[0].get() + increment
-        t2: float = self.sliders[1].get() + increment
-        self.sliders[0].set(t1)
-        self.sliders[1].set(t2)
-        self._update_xlim(t1,t2)
-        self._update_ylim(t1,t2)
-        self.adjust_tickslabel(t1, t2)
-        if self.time_start.get():
-            x_start: float = float(self.time_start.get()) + increment
-            self._update_start_time(x_start)
-        if self.time_end.get():
-            x_end: float = float(self.time_end.get()) + increment
-            self._update_end_time(x_end)
-        self.fig_canvas.draw()
-
-    def _reflection_exp_idx(self, idx: int) -> None:
-        """描画にexp_idxを反映させる
-        """
-        sidx0, eidx0, sidx1, eidx1 = self.ExpData.Index[idx]
-        t1: float = self.RawData.Time[sidx0]
-        t2: float = self.RawData.Time[eidx0]
-        t3: float = self.RawData.Time[sidx1]
-        t4: float = self.RawData.Time[eidx1]
-        self.sliders[0].set(t1-30)
-        self.sliders[1].set(t4+30)
-        self._update_xlim(t1-30,t4+30)
-        self._update_ylim(t1-30,t4+30)
-        self.adjust_tickslabel(t1-30, t4+30)
-        self._update_exp_line(t1,t2,t3,t4)
-        self.now_idx_value.set(f"{idx}")
-        kxx: float = self.ExpData.kxx[idx]
-        self.kxx_value.set(f"{kxx:.4f}")
-
-    def _update_click(self) -> None:
-        """'Update'を押したときに描画範囲を自動的に変更
-        """
-        now: int
-        if self.exp_idx.get() == '' or self.exp_idx.get() is None:
-            now = 0
-        else:
-            now = int(self.exp_idx.get())
-        self._reflection_exp_idx(now)
-        self.fig_canvas.draw()
-
-    def _prev_click(self) -> None:
-        """'Prev'を押したときに描画範囲を自動的に変更
-        """
-        value: int = max(0, int(self.now_idx_value.get())-1)
-        self._reflection_exp_idx(value)
-        self.fig_canvas.draw()
-
-    def _next_click(self) -> None:
-        """'Next'を押したときに描画範囲を自動的に変更
-        """
-        value: int = min(len(self.ExpData.Index)-1, int(self.now_idx_value.get())+1)
-        self._reflection_exp_idx(value)
-        self.fig_canvas.draw()
-
-    def _select_range_by_click_click(self) -> None:
-        """'select range by click'をclickしたときに'is_select_range_by_click'を変更
-        """
-        self.is_select_range_by_click.set(self.is_select_range_by_click.get()^False)
-
-    def _calc_click(self, event: Any | None = None) -> None:
-        """'Calc'ボタンをクリックしたときに'start time'から'end time'の各物理量の平均値と標準偏差を計算
-        """
-        t_start: float = float(self.time_start.get())
-        t_end: float = float(self.time_end.get())
-        idx: list[int] = [i for i,t in enumerate(self.RawData.Time) if t_start <= t <= t_end]
-        now_H: list[float] = [self.RawData.Field[i] for i in idx]
-        ave_H: float = np.average(now_H)
-        std_H: float = np.std(now_H)
-
-        now_Cernox_temp: list[float] = [self.RawData.CernoxTemp[i] for i in idx]
-        ave_Cernox_temp: float = np.average(now_Cernox_temp)
-        std_Cernox_temp: float = np.std(now_Cernox_temp)
-        
-        now_dTx: list[float] = [self.RawData.dTx[i] for i in idx]
-        ave_dTx: float = np.average(now_dTx)
-        std_dTx: float = np.std(now_dTx)
-
-        now_dTy: list[float] = [self.RawData.dTy[i] for i in idx]
-        ave_dTy: float = np.average(now_dTy)
-        std_dTy: float = np.std(now_dTy)
-        self.field_value.set(f"{ave_H:.1f} ± {std_H:.2g}")
-        self.Cernox_temp_value.set(f"{ave_Cernox_temp:.4f} ± {std_Cernox_temp:.2g}")
-        self.dTx_value.set(f"{ave_dTx:.4f} ± {std_dTx:.2g}")
-        self.dTy_value.set(f"{ave_dTy:.4f} ± {std_dTy:.2g}")
-
-    def _print_click(self) -> None:
-        """'Print'ボタンをクリックしたときに'start time'から'end time'の各物理量の平均値と
-            標準偏差を所定の形式で出力
-        """
-        self.print_mode = 1
-        self.t_s0.set("")
-        self.t_e0.set("")
-        self.t_s1.set("")
-        self.t_e1.set("")
-
-    def _expfit_click(self) -> None:
-        """'ExpFit'ボタンをクリックしたときに'start time'から'end time'のdTxを
-            f(t) := A exp(-(t-t_start)/τ) + B
-            でフィッティングしたときの緩和時間τの計算
-        """
-        try:
-            t_start: float = float(self.time_start.get())
-            t_end: float = float(self.time_end.get())
-            idx: list[int] = [i for i,t in enumerate(self.RawData.Time) if t_start <= t <= t_end]
-
-            X: npt.NDArray = np.array([self.RawData.Time[i] for i in idx])
-            Y: npt.NDArray = np.array([self.RawData.dTx[i] for i in idx])
-            def f(t: float, A: float, B: float, tau: float) -> float:
-                return A * np.exp(-(t-t_start)/tau) + B
-
-            param: tuple[float, float, float] = optimize.curve_fit(f, X, Y)[0] # 返り値はtuple(np.ndarray(#パラメータの値),np.ndarray(#パラメータの標準偏差))
-            A, B, tau = param
-            tau_1percent: float = -tau * np.log(0.01) # 収束先からの偏差が1％になるまでの時間
-            self.relaxation_time.set(f"{tau_1percent:.2f}")
-            self.expfit_dTx.set_data(X, f(X, *param))
-            print(f"parameters: A:{A:.3f} (K), B:{B:.3f} (K), tau:{tau:.3f}, <1%: {tau_1percent:.3f}")
-        except:
-            print("failed: fit data")
-
-    def _slider_scroll(self, event: Any | None = None) -> None:
-        """sliderを変化させたときにx座標の描画範囲を変更
-        """
-        t1: float = self.sliders[0].get()
-        t2: float = self.sliders[1].get()
-        if self.is_locked.get():
-            if t2 != t1+self.t_lock:
-                t2 = t1+self.t_lock
-                self.sliders[1].set(t2)
-        # 描画範囲を更新
-        self._update_xlim(t1,t2)
-        self._update_ylim(t1,t2)
-        self.adjust_tickslabel(t1, t2)
-        self.fig_canvas.draw()
-
-    def _fig_hover(self, event: Any) -> None:
-        """figure領域をマウスオーバーしたときにそのx座標に対応する縦線を描画
-        """
-        x: float = event.xdata
-        self.ln1_hover.set_data([x,x], self.ax1.get_ylim())
-        self.ln2_hover.set_data([x,x], self.ax2.get_ylim())
-        self.ln3_hover.set_data([x,x], self.ax3.get_ylim())
-        self.ln4_hover.set_data([x,x], self.ax4.get_ylim())
-        self.fig_canvas.draw()
-
-    def _fig_click(self, event: Any) -> None:
-        """figure領域をclickしたときにそのx座標に対応する縦線を描画
-        """
-        x: float = event.xdata
-        if self.print_mode == 1:
-            if self.t0 is None and self.is_select_range_by_click.get() and self.start_or_end == 0:
-                self.t0 = x
-                self.t_s0.set(f"{x:.1f}")
-            if self.t1 is None and self.is_select_range_by_click.get() and self.start_or_end == 1:
-                self.t1 = x
-                self.t_e0.set(f"{x:.1f}")
-            if self.t0 is not None and self.t1 is not None:
-                idx: list[int] = [i for i,t in enumerate(self.RawData.Time) if self.t0 <= t <= self.t1]
-                sidx: int = idx[0]
-                eidx: int = idx[-1]
-
-                self.data0 = [sidx, eidx] + list(self.ave_std(sidx, eidx))
-                self.t0 = None
-                self.t1 = None
-                self.print_mode = 2
-        elif self.print_mode == 2:
-            if self.t0 is None and self.is_select_range_by_click.get() and self.start_or_end == 0:
-                self.t0 = x
-                self.t_s1.set(f"{x:.1f}")
-            if self.t1 is None and self.is_select_range_by_click.get() and self.start_or_end == 1:
-                self.t1 = x
-                self.t_e1.set(f"{x:.1f}")
-            if self.t0 is not None and self.t1 is not None:
-                idx: list[int] = [i for i,t in enumerate(self.RawData.Time) if self.t0 <= t <= self.t1]
-                sidx: int = idx[0]
-                eidx: int = idx[-1]
-
-                self.data1 = [sidx, eidx] + list(self.ave_std(sidx, eidx))
-                self.t0 = None
-                self.t1 = None
-                self.print_mode = 0
-                sidx0, eidx0, tp0, etp0, h0, eh0, cur0, ecur0, tc0, etc0, vx0, evx0, vy0, evy0 = self.data0
-                sidx1, eidx1, tp1, etp1, h1, eh1, cur1, ecur1, tc1, etc1, vx1, evx1, vy1, evy1 = self.data1
-                dtx: float = (vx1-vx0) / self.RawData.Seebeck_at_T(tp1)
-                errdtx: float = (evx0**2+evx1**2)**0.5 / self.RawData.Seebeck_at_T(tp1)
-                kxx: float = self.RawData.R*(cur1**2)/self.RawData.Width/self.RawData.Thickness / (dtx / self.RawData.LTx)
-                errkxx: float = kxx * errdtx / dtx
-                print("Start Index0	End Index0	ave T_PPMS0 (K)	err T_PPMS0 (K)	ave H0 (Oe)	err H0 (Oe)	\
-                    ave Current0 (mA)	err Current0 (mA)	ave T_Cernox0 (K)	err T_Cernox0 (K)	\
-                    ave Vx0 (V)	err Vx0 (V)	ave Vy0 (V)	err Vy0 (V)	\
-                    Start Index1	End Index1	ave T_PPMS1 (K)	err T_PPMS1 (K)	ave H1 (Oe)	err H1 (Oe)	\
-                    ave Current1 (mA)	err Current1 (mA)	ave T_Cernox1 (K)	err T_Cernox1 (K)	\
-                    ave Vx1 (V)	err Vx1 (V)	ave Vy1 (V)	err Vy1 (V)	\
-                    dTx (K)	err dTx (K)	kxx (W/Km)	err kxx (W/Km)")
-                print("\t".join(map(str, self.data0+self.data1+[dtx, errdtx, kxx, errkxx])))
-
-        if self.is_select_range_by_click.get():
-            if self.start_or_end == 0:
-                self._update_start_time(x)
-                self.fig_canvas.draw()
-            else:
-                self._update_end_time(x)
-                self.fig_canvas.draw()
-    
-    def ave_std(self, sidx: int, eidx: int) -> tuple[float, ...]:
-        slc: slice = slice(sidx, eidx+1)
-        attr_cor_to_V: list[int] = self.RawData.attr_cor_to_V
-        aveT_PPMS: float = np.average(self.RawData.PPMSTemp[slc])
-        errT_PPMS: float = np.std(self.RawData.PPMSTemp[slc])
-        aveH: float = np.average(self.RawData.Field[slc])
-        errH: float = np.std(self.RawData.Field[slc])
-        aveCurrent: float = np.average(self.RawData.HeaterCurrent[slc])
-        errCurrent: float = np.std(self.RawData.HeaterCurrent[slc])
-        aveT_Cernox: float = np.average(self.RawData.CernoxTemp[slc])
-        errT_Cernox: float = np.std(self.RawData.CernoxTemp[slc])
-        Vs: list[list[list[float]]] = [self.RawData.V1, self.RawData.V2, self.RawData.V3, self.RawData.V4, self.RawData.V5, self.RawData.V6]
-        aveVx: float = np.average(Vs[attr_cor_to_V[1]][slc])
-        errVx: float = np.std(Vs[attr_cor_to_V[1]][slc])
-        aveVy: float = np.average(Vs[attr_cor_to_V[2]][slc])
-        errVy: float = np.std(Vs[attr_cor_to_V[2]][slc])
-        return aveT_PPMS, errT_PPMS, aveH, errH, aveCurrent, errCurrent, aveT_Cernox, errT_Cernox, aveVx, errVx, aveVy, errVy
-
-    def adjust_tickslabel(self, t1: float, t2: float) -> None:
-        """目盛りのラベルを変更"""
-        time_origin_tranformation: int = 60 * self.RawData.StartTime.minute + self.RawData.StartTime.second # 目盛を0分0秒を基準として見やすくする
-        t1_int: int = int(t1)
-        t2_int: int = int(t2)
-        t_range: float = t2_int - t1_int
-        dt_list: list[int] = [86400, 43200, 21600, 10800, 7200, 3600, 1800, 900, 600, 300, 180, 120, 60, 30, 15, 10, 5, 3, 2, 1]
-        dt_list = dt_list[::-1]
-        xticks: list[int] = []
-        for dt in dt_list:
-            if t_range // dt <= 10:
-                xticks = [t for t in range(((t1_int-1)//dt+1)*dt-time_origin_tranformation, t2_int+1, dt) if t1 <= t <= t2]
-                break
-            elif dt == 86400:
-                xticks = [t for t in range(((t1_int-1)//dt+1)*dt-time_origin_tranformation, t2_int+1, dt) if t1 <= t <= t2]
-                break
-            else:
-                continue
-        xtickslabel: list[str] = [(self.RawData.StartTime + datetime.timedelta(seconds=t)).strftime('%Y/%m/%d %H:%M:%S') for t in xticks]
-        self.ax1.xaxis.set_ticks(xticks)
-        self.ax2.xaxis.set_ticks(xticks)
-        self.ax3.xaxis.set_ticks(xticks)
-        self.ax4.xaxis.set_ticks(xticks)
-        self.ax1.xaxis.set_ticklabels([]) # 目盛を削除
-        self.ax2.xaxis.set_ticklabels([]) # 目盛を削除
-        self.ax3.xaxis.set_ticklabels([]) # 目盛を削除
-        self.ax4.xaxis.set_ticklabels(xtickslabel, Rotation=90)
-
-    def excute(self, save_filename: str | None = None) -> None:
-        """アプリを実行
-        """
-        self.mainloop()
-    
-    def delete(self) -> None:
-        self.master.destroy()
-
-
-def triu_inv(U: npt.NDArray, b: npt.NDArray) -> npt.NDArray:
-    """Upper triangular matrix linear simultaneous equation.
-
-    Args:
-        U (npt.NDArray): Upper triangular matrix.
-        b (npt.NDArray): Vector.
-
-    Returns:
-        npt.NDArray: Answer of the linear simultaneous equation.
-    """
-    n: int = len(U)
-    x: npt.NDArray = np.zeros(n)
-    for i in reversed(range(n)):
-        s: float = 0.
-        for j in range(i+1,n):
-            s += U[i][j] * x[j]
-        x[i] = (b[i]-s) / U[i][i]
-    return x
-
-def tril_inv(L: npt.NDArray, b: npt.NDArray) -> npt.NDArray:
-    """Lower triangular matrix linear simultaneous equation.
-
-    Args:
-        L (npt.NDArray): Lower triangular matrix.
-        b (npt.NDArray): Vector.
-
-    Returns:
-        npt.NDArray: Answer of the linear simultaneous equation.
-    """
-    n: int = len(L)
-    x: npt.NDArray = np.zeros(n)
-    for i in range(n):
-        s: float = 0.
-        for j in range(i):
-            s += L[i][j] * x[j]
-        x[i] = (b[i]-s) / L[i][i]
-    return x
-
-def Jacobi(A: npt.NDArray, b: npt.NDArray, tol: float = 1e-9):
-    """Jacobi method.
-
-    Args:
-        A (npt.NDArray): Coefficient matrix.
-        b (npt.NDArray): Vector.
-        tol (float, optional): Tolerance. Defaults to 1e-9.
-
-    Returns:
-        npt.NDArray: Answer of the linear simultaneous equation.
-    
-    ToDo:
-        Pivoting for 0 elements in D.
-    """
-    k: int = 0
-    x_k: npt.NDArray = np.empty_like(b, dtype=np.float64)
-    error: float = float('inf')
-
-    A_diag_vector: npt.NDArray = np.diag(A)
-    D: npt.NDArray = np.diag(A_diag_vector)
-    LU: npt.NDArray = A-D # LU分解ではなく、LU==L+U==A-D
-    D_inv: npt.NDArray = np.diag(1/A_diag_vector) # Dの中に0があったらどうするの？
-
-    #while error  > tol: # 更新量がtol以下になったら終了
-    while np.linalg.norm(b-np.dot(A,x_k)) > tol: # 残差がtol以下になったら終了
-        x: npt.NDArray = np.dot(D_inv, b-np.dot(LU, x_k))
-        k += 1
-        error = np.linalg.norm(x-x_k)/np.linalg.norm(x)
-        x_k = x
-    return x
-
-def GaussSeidel(A: npt.NDArray, b: npt.NDArray, tol: float = 1e-9) -> npt.NDArray:
-    """Gauss-Seidel method.
-
-    Args:
-        A (npt.NDArray): Coefficient matrix.
-        b (npt.NDArray): Vector.
-        tol (float, optional): Tolerance. Defaults to 1e-9.
-
-    Returns:
-        npt.NDArray: Answer of the linear simultaneous equation.
-    """
-    k: int = 0
-    x_k: npt.NDArray = np.empty_like(b, dtype=np.float64)
-    error: float = float('inf')
-
-    L: npt.NDArray = np.tril(A) # 下三角行列(対角成分含む)
-    U: npt.NDArray = A - L # 上三角行列
-    
-    # while error > tol: # 更新量がtol以下になったら終了
-    while np.linalg.norm(b-np.dot(A,x_k)) > tol: # 残差がtol以下になったら終了
-        x: npt.NDArray = tril_inv(L, b-np.dot(U, x_k))
-        k += 1
-        # error = np.linalg.norm(x-x_k)/np.linalg.norm(x)
-        x_k = x
-    return x
-
-def TDMA(d: npt.NDArray, u: npt.NDArray, l: npt.NDArray, b: npt.NDArray) -> npt.NDArray:
-    """Tri-Diagonal Matrix Algorithm for linear simultaneous equation.
-
-    Args:
-        d (npt.NDArray): Diagonal elements.
-        u (npt.NDArray): Upper diagonal elements.
-        l (npt.NDArray): Lower diagonal elements.
-        b (npt.NDArray): Right side vector.
-
-    Returns:
-        npt.NDArray: Answer of the linear simultaneous equation.
-    """
-    n: int = len(d)
-    P: npt.NDArray = np.zeros(n)
-    Q: npt.NDArray = np.zeros(n)
-    x: npt.NDArray = np.zeros(n)
-    for i in range(n):
-        P[i] = -u[i] / (d[i]+l[i]*P[i-1])
-        Q[i] = (b[i]-l[i]*Q[i-1]) / (d[i]+l[i]*P[i-1])
-    x[-1] = Q[-1]
-    for i in range(n-2,-1,-1):
-        x[i] = P[i] * x[i+1] + Q[i]
-    return x
-
-
-class ThermalDiffusionSimulation:
-    def __init__(self, 
-            Lx: float, 
-            Ly: float,
-            Lz: float,
-            Lt: float,
-            mol_density: float,
-            dx: float = 1.,
-            dt: float = 0.01,
-        ) -> None:
-        """initialize
-
-        Args:
-            Lx (float): Length of the sample (μm).
-            Ly (float): Width of the sample (μm).
-            Lz (float): Thickness of the sample (μm).
-            Lt (float): Time length of simulation (s).
-            mol_density (float): Mol density of the sample (mol/cm^3).
-            dx (float, optional): Discretization length of x direction (μm). Defaluts to 1.
-            dt (float, optional): Discretization length of time (s). Defaluts to 0.01.
-        """
-        self.Lx: float = Lx
-        self.Ly: float = Ly
-        self.Lz: float = Lz
-        self.Lt: float = Lt
-        self.mol_density: float = mol_density
-
-        self.dx: float = dx # x方向離散化長さ(μm)
-        self.dt: float = dt # 離散化時間単位(s)
-
-        self.Nx: int = int(Lx/self.dx) # x方向グリッド数
-        self.Nt: int = int(Lt/self.dt) # t方向グリッド数
-
-    def excute_1D_FTCS(self, T_init: float, Q: float, kappa: float, c: float) -> npt.NDArray:
-        """1D thermal diffusion simulation by Forward Time Center Space explicit method.
-
-        Note:
-            The discretization width (dx,dt) must be satisfied the CFL condition as below:
-                dt/(dx**2) < 1/(2*D),
-            where D is diffusion coefficient.
-            The boundary conditions are:
-                x=0: Neumann condition under steady thermal flux flowing.
-                x=L: Dirichlet condition at the constant temperature T_init.
-            T_{n}^(t+1) = (1-2α)T_{n}^(t) + α(T_{n-1}^(t) + T_{n+1}^(t))
-            
-        Args:
-            T_init (float): Initial temperature (K).
-            Q (float): Heater power (mW).
-            kappa (float): Thermal conductivity (W/Km).
-            c (float): Specific heat (J/molK).
-
-        Returns:
-            npt.NDArray: Temperature distribution T(x,t).
-        """
-        # 時間前進-空間中心の陽的解法
-        Nx: int = self.Nx
-        Nt: int = self.Nt
-        T: npt.NDarray = np.zeros((Nx, Nt))
-        T[:, 0] = T_init
-    
-        dtdxdx: float = self.dt / (self.dx)**2 # s / (μm)^2
-        D: float = kappa / self.mol_density / c * 1e6 # (W/Km) / (mol/cm^3) / (J/molK) = 10^6 * (μm)^2 / s
-        alpha: float = D * dtdxdx
-        beta: float = Q/self.Ly/self.Lz * self.dx / kappa * 1e3 # mW/μm/μm * μm / (W/Km) = 10^3 * K
-        print(dtdxdx, 1/(2*D))
-        assert dtdxdx <= 1/(2*D) # 拡散方程式の安定条件
-        for t in tqdm.tqdm(range(Nt-1)):
-            T[1:Nx-1, t+1] = T[1:Nx-1, t] + alpha * (T[0:Nx-2, t] - 2*T[1:Nx-1, t] + T[2:Nx, t])
-        
-            # Neumann条件(定常熱流印加バージョン)
-            # T[0, t+1] = T[0, t] + Q/self.Ly/self.Lz * self.dx / kappa * 1e3 # mW/μm/μm * μm / (W/Km) = 10^3 * K
-            T[0, t+1] = T[1, t+1] + beta
-            # Dirichlet条件
-            T[Nx-1, t+1] = T_init
-        self.T: npt.NDArray = T
-        return T
-    
-    def _excute_1D_implicit2(self, T_init: float, Q: float, kappa: float, c: float) -> npt.NDArray:
-        """1D thermal diffusion simulation by iterative implicit method.
-
-        Note:
-            The constraint of discretization width (dx,dt) is nothing.
-            The boundary conditions are:
-                x=0: Neumann condition under steady thermal flux flowing.
-                x=L: Dirichlet condition at the constant temperature T_init.
-            
-        Args:
-            T_init (float): Initial temperature (K).
-            Q (float): Heater power (mW).
-            kappa (float): Thermal conductivity (W/Km).
-            c (float): Specific heat (J/molK).
-
-        Returns:
-            npt.NDArray: Temperature distribution T(x,t).
-        """
-        # 反復法の陰的解法
-        Nx: int = self.Nx
-        Nt: int = self.Nt
-        T: npt.NDarray = np.zeros((Nx, Nt))
-        T[:, 0] = T_init
-    
-        dtdxdx: float = self.dt / (self.dx)**2 # s / (μm)^2
-        D: float = kappa / self.mol_density / c * 1e6 # (W/Km) / (mol/cm^3) / (J/molK) = 10^6 * (μm)^2 / s
-        alpha: float = D * dtdxdx # dimensionless
-        beta: float = Q/self.Ly/self.Lz * self.dx / kappa * 1e3 # mW/μm/μm * μm / (W/Km) = 10^3 * K
-        for t in tqdm.tqdm(range(Nt-1)):
-            v: npt.NDArray = np.copy(T[:, t])
-            for n in range(1000):
-                w: npt.NDArray = np.copy(T[:, t+1])
-                T[1:Nx-1, t+1] = 1 / (1+2*alpha) * (v[1:Nx-1] + alpha*(w[2:Nx]+w[0:Nx-2]))
-                if n % 10 == 0:
-                    if np.sqrt(np.sum(T[:, t+1] - w) ** 2) / np.sum(w ** 2) < 1e-6:
-                        break
-
-                # boundary condition
-                # Neumann条件(定常熱流印加バージョン)
-                T[0, t+1] = T[1, t+1] + beta
-                # Dirichlet条件
-                T[Nx-1, t+1] = T_init
-        self.T: npt.NDArray = T
-        return T
-
-    def excute_1D_implicit(self, T_init: float, Q: float, kappa: float, c: float) -> npt.NDArray:
-        """1D thermal diffusion simulation by implicit method with TDMA.
-
-        Note:
-            The constraint of discretization width (dx,dt) is nothing.
-            The boundary conditions are:
-                x=0: Neumann condition under steady thermal flux flowing.
-                x=L: Dirichlet condition at the constant temperature T_init.
-            (1+2α)T_{n}^(t+1) - α(T_{n-1}^(t+1) + T_{n+1}^(t+1)) = T_{n}^(t)
-            
-        Args:
-            T_init (float): Initial temperature (K).
-            Q (float): Heater power (mW).
-            kappa (float): Thermal conductivity (W/Km).
-            c (float): Specific heat (J/molK).
-
-        Returns:
-            npt.NDArray: Temperature distribution T(x,t).
-        """
-        # 三重対角行列の陰的解法
-        Nx: int = self.Nx
-        Nt: int = self.Nt
-        T: npt.NDarray = np.zeros((Nx, Nt))
-        T[:, 0] = T_init
-    
-        dtdxdx: float = self.dt / (self.dx)**2 # s / (μm)^2
-        D: float = kappa / self.mol_density / c * 1e6 # (W/Km) / (mol/cm^3) / (J/molK) = 10^6 * (μm)^2 / s
-        alpha: float = D * dtdxdx # dimensionless
-        beta: float = Q/self.Ly/self.Lz * self.dx / kappa * 1e3 # mW/μm/μm * μm / (W/Km) = 10^3 * K
-        d: npt.NDArray = np.array([1.]+[1+2*alpha]*(Nx-2)+[1.])
-        u: npt.NDArray = np.array([-1.]+[-alpha]*(Nx-2)+[0.])
-        l: npt.NDArray = np.array([0.]+[-alpha]*(Nx-2)+[0.])
-        for t in tqdm.tqdm(range(Nt-1)):
-            b: npt.NDArray = np.copy(T[:, t])
-            b[0] = beta
-            T[:, t+1] = TDMA(d, u, l, b)
-        self.T = T
-        return T
-
-    def excute_1D_Crank_Nicolson(self, T_init: float, Q: float, kappa: float, c: float) -> npt.NDArray:
-        """1D thermal diffusion simulation by Crank-Nicolson method.
-
-        Note:
-            The constraint of discretization width (dx,dt) is nothing.
-            The boundary conditions are:
-                x=0: Neumann condition under steady thermal flux flowing.
-                x=L: Dirichlet condition at the constant temperature T_init.
-            (1+2θα)T_{n}^(t+1) - θα(T_{n-1}^(t+1) + T_{n+1}^(t+1)) = (1-2(1-θ)α)T_{n}^(t) + (1-θ)α(T_{n-1}^(t) + T_{n+1}^(t))
-            
-        Args:
-            T_init (float): Initial temperature (K).
-            Q (float): Heater power (mW).
-            kappa (float): Thermal conductivity (W/Km).
-            c (float): Specific heat (J/molK).
-
-        Returns:
-            npt.NDArray: Temperature distribution T(x,t).
-        """
-        # Crank-Nicolson法の陰的解法
-        Nx: int = self.Nx
-        Nt: int = self.Nt
-        T: npt.NDarray = np.zeros((Nx, Nt))
-        T[:, 0] = T_init
-
-        theta: float = 1/2
-        dtdxdx: float = self.dt / (self.dx)**2 # s / (μm)^2
-        D: float = kappa / self.mol_density / c * 1e6 # (W/Km) / (mol/cm^3) / (J/molK) = 10^6 * (μm)^2 / s
-        alpha: float = D * dtdxdx # dimensionless
-        beta: float = Q/self.Ly/self.Lz * self.dx / kappa * 1e3 # mW/μm/μm * μm / (W/Km) = 10^3 * K
-        print(D, dtdxdx, alpha, beta)
-        d: npt.NDArray = np.array([1.]+[1+2*theta*alpha]*(Nx-2)+[1.])
-        u: npt.NDArray = np.array([-1.]+[-theta*alpha]*(Nx-2)+[0.])
-        l: npt.NDArray = np.array([0.]+[-theta*alpha]*(Nx-2)+[0.])
-        for t in tqdm.tqdm(range(Nt-1)):
-            b: npt.NDArray = np.copy(T[:, t]) * (1 - 2*(1-theta)*alpha)
-            b[1:] += T[:-1, t] * (1-theta)*alpha
-            b[:-1] += T[1:, t] * (1-theta)*alpha
-            b[0] = beta # boundary condition
-            b[-1] = T_init # boundary condition
-            T[:, t+1] = TDMA(d, u, l, b)
-        self.T = T
-        return T
-
-    def _excutor(self, T_init: float, Q: float, kappa: float, c: float, mode: str = "Crank-Nicolson") -> tuple[npt.NDArray, npt.NDArray]:
-        X: npt.NDArray = np.linspace(0, self.Lx, self.Nx)
-        T: npt.NDArray
-        if mode is None and "T" in dir(self):
-            T = self.T
-        else:
-            if mode == "FTCS":
-                T = self.excute_1D_FTCS(T_init, Q, kappa, c)
-            elif mode == "implicit":
-                T = self.excute_1D_implicit(T_init, Q, kappa, c)
-            elif mode == "Crank-Nicolson":
-                T = self.excute_1D_Crank_Nicolson(T_init, Q, kappa, c)
-            else:
-                raise ValueError
-        return X, T
-    
-    def snapshot(self, t: float, T_init: float, Q: float, kappa: float, c: float, mode: str = "Crank-Nicolson") -> None:
-        """Visualize temperature distribution at the selected time.
-
-        Args:
-            t (float): Time (s).
-            T_init (float): Initial temperature (K).
-            Q (float): Heater power (mW).
-            kappa (float): Thermal conductivity (W/Km).
-            mode (str, optional): Simulation mode. Defaults to "Crank-Nicolson".
-
-        Raises:
-            ValueError: mode must be in ["FTCS", "implicit", "Crank-Nicolson", "reuse"]
-        """
-        X, T = self._excutor(T_init, Q, kappa, c, mode)
-        fig: plt.Figure = plt.figure()
-        fig.set_dpi(100)
-        ax: plt.Subplot = fig.add_subplot(1,1,1)
-        ax.xaxis.set_ticks_position('both')
-        ax.yaxis.set_ticks_position('both')
-        min_y: float = np.min(T)
-        max_y: float = np.max(T)*1.1
-        ax.plot(X, T[:,t], color="blue")
-        ax.text(0.05, 0.9, f"t = {(t+1)*self.dt:.2f}/{self.Lt:.2f},", transform=ax.transAxes)
-        ax.set_xlim(0, self.Lx)
-        ax.set_ylim(min_y, max_y)
-        ax.set_xlabel(r"$x$ ($\mathrm{\mu}$m)")
-        ax.set_ylabel(r"$T$ (K)")
-        plt.show()
-
-    def animation(self, T_init: float, Q: float, kappa: float, c: float, mode: str = "Crank-Nicolson") -> None:
-        """Make an animation of temperature distribution.
-
-        Args:
-            T_init (float): Initial temperature (K).
-            Q (float): Heater power (mW).
-            kappa (float): Thermal conductivity (W/Km).
-            c (float): Specific heat (J/molK).
-            mode (str, optional): Simulation mode. Defaults to "Crank-Nicolson".
-
-        Raises:
-            ValueError: mode must be in ["FTCS", "implicit", "Crank-Nicolson", "reuse"]
-        """
-        X, T = self._excutor(T_init, Q, kappa, c, mode)
-        fig: plt.Figure = plt.figure()
-        fig.set_dpi(100)
-        ax: plt.Subplot = fig.add_subplot(1,1,1)
-        min_y: float = np.min(T)
-        max_y: float = np.max(T)*1.1
-        ax.set_xlim(0, self.Lx)
-        ax.set_ylim(min_y, max_y)
-        ax.set_xlabel(r"$x$ ($\mathrm{\mu}$m)")
-        ax.set_ylabel(r"$T$ (K)")
-        def animate(t):
-            ax.clear()
-            ax.plot(X, T[:,t])
-            ax.text(0.05, 0.9, f"t = {(t+1)*self.dt:.2f}/{self.Lt:.2f},", transform=ax.transAxes)
-            ax.set_ylim(min_y, max_y)
-        anim = matplotlib.animation.FuncAnimation(fig, animate, frames=range(0,self.Nt,self.Nt//100), interval=1, repeat=True)
-        plt.show()
-
-    def exp_fit(self, X: npt.NDArray, Y: npt.NDArray) -> tuple[npt.NDArray, tuple[float, float, float]]:
-        """Exponential fitting.
-
-        Args:
-            X (npt.NDArray): X.
-            Y (npt.NDArray): Y.
-
-        Returns:
-            tuple[npt.NDArray, tuple[float, float, float]]: Result of fitting and used parameters.
-        """
-        def f(t: float, A: float, B: float, tau: float) -> float:
-            return A * np.exp(-t/tau) + B
-        param: tuple[float, float, float] = optimize.curve_fit(f, X, Y)[0]
-        return f(X, *param), param
-    
-    def cal_tau(self, X: npt.NDArray, Y: npt.NDArray) -> float:
-        """Get the relaxation time.
-
-        Args:
-            X (npt.NDArray): X.
-            Y (npt.NDArray): Y.
-
-        Returns:
-            float: Relaxation time.
-        """
-        _, (_, _, tau) = self.exp_fit(X, Y)
-        return tau
-    
-    def dT(self, lx1: float, lx2: float, T_init: float, Q: float, kappa: float, c: float, mode: str = "Crank-Nicolson") -> None:
-        """Visualize dT vs time.
-
-        Args:
-            lx1 (float): Left side point (μm).
-            lx2 (float): Right side point (μm).
-            T_init (float): Initial temperature (K).
-            Q (float): Heater power (mW).
-            kappa (float): Thermal conductivity (W/Km).
-            c (float): Specific heat (J/molK).
-            mode (str, optional): Simulation mode. Defaults to "Crank-Nicolson".
-        """
-        _, T = self._excutor(T_init, Q, kappa, c, mode)
-        idx1: int = int(lx1 / self.dx)
-        idx2: int = int(lx2 / self.dx)
-
-        X: npt.NDArray = np.linspace(0, self.Lt, self.Nt)
-        Y: npt.NDArray = T[idx1].T - T[idx2].T
-
-        fig: plt.Figure = plt.figure()
-        ax: plt.Subplot = fig.add_subplot(1,1,1)
-        ax.xaxis.set_ticks_position('both')
-        ax.yaxis.set_ticks_position('both')
-        ax.plot(X, Y, marker="o", color="red")
-        Y_fit, (_, _, tau) = self.exp_fit(X, Y)
-        ax.plot(X, Y_fit, color="black", linewidth=1, label=f"τ*ln(100): {tau*np.log(100):.2f} (s)")
-        ax.set_xlim(0, self.Lt)
-        ax.set_xlabel(r"$t$ (s)")
-        ax.set_ylabel(r"$\Delta T$ (K)")
-        ax.legend()
-        plt.show()
-    
-    def tau_vs_c(self, lx1: float, lx2: float, T_init: float, Q: float, kappa: float, mode: str = "Crank-Nicolson") -> None:
-        """Visualize tau vs specific heat.
-
-        Args:
-            lx1 (float): Left side point (μm).
-            lx2 (float): Right side point (μm).
-            T_init (float): Initial temperature (K).
-            Q (float): Heater power (mW).
-            kappa (float): Thermal conductivity (W/Km).
-            mode (str, optional): Simulation mode. Defaults to "Crank-Nicolson".
-        """
-        idx1: int = int(lx1 / self.dx)
-        idx2: int = int(lx2 / self.dx)
-        X: npt.NDArray = np.linspace(0, self.Lt, self.Nt)
-        c_max: float = 100
-        specific_heat: npt.NDArray = np.linspace(0.01, c_max, 50)
-        tau_list: npt.NDArray = np.array([])
-        for c in specific_heat:
-            _, T = self._excutor(T_init, Q, kappa, c, mode)
-            Y: npt.NDArray = T[idx1].T - T[idx2].T
-            tau: float = self.cal_tau(X, Y)
-            tau_list = np.append(tau_list, tau)
-        
-        fig: plt.Figure = plt.figure()
-        ax: plt.Subplot = fig.add_subplot(1,1,1)
-        ax.xaxis.set_ticks_position('both')
-        ax.yaxis.set_ticks_position('both')
-        ax.plot(specific_heat, tau_list, marker="o", color="red")
-        ax.set_title(
-            fr"$T_{{\mathrm{{init}}}}$: {T_init}K, Q: {Q}mW, $\kappa$: {kappa}W/Km"+"\n"+
-            fr"$L_{{x}}$: {self.Lx}, $L_{{y}}$: {self.Ly}, $L_{{z}}$: {self.Lz}, $L_{{t}}$: {self.Lt}"+"\n"+
-            fr"$dx$: {self.dx}, $dt$: {self.dt}, $l_{{x1}}$: {lx1}, $l_{{x2}}$: {lx2}"
-        )
-        ax.set_xlim(0, c_max)
-        ax.set_xlabel(r"$c$ (J/molK)")
-        ax.set_ylabel(r"$\tau$ (s)")
-        ax.legend()
-        fig.savefig("./tau_vs_c.png", bbox_inches="tight", transparent=True, dpi=300)
-        plt.show()
-
-=======
->>>>>>> 429c7a42
 def main() -> None:
     pass
     return
